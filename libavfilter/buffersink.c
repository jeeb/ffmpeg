/*
 * Copyright (c) 2011 Stefano Sabatini
 *
 * This file is part of FFmpeg.
 *
 * FFmpeg is free software; you can redistribute it and/or
 * modify it under the terms of the GNU Lesser General Public
 * License as published by the Free Software Foundation; either
 * version 2.1 of the License, or (at your option) any later version.
 *
 * FFmpeg is distributed in the hope that it will be useful,
 * but WITHOUT ANY WARRANTY; without even the implied warranty of
 * MERCHANTABILITY or FITNESS FOR A PARTICULAR PURPOSE.  See the GNU
 * Lesser General Public License for more details.
 *
 * You should have received a copy of the GNU Lesser General Public
 * License along with FFmpeg; if not, write to the Free Software
 * Foundation, Inc., 51 Franklin Street, Fifth Floor, Boston, MA 02110-1301 USA
 */

/**
 * @file
 * buffer sink
 */

#include "libavutil/audio_fifo.h"
#include "libavutil/avassert.h"
#include "libavutil/channel_layout.h"
#include "libavutil/common.h"
#include "libavutil/mathematics.h"
#include "libavutil/opt.h"

#include "audio.h"
#include "avfilter.h"
#include "buffersink.h"
#include "internal.h"

typedef struct {
<<<<<<< HEAD
    const AVClass *class;
    AVFifoBuffer *fifo;                      ///< FIFO buffer of video frame references
    unsigned warning_limit;

    /* only used for video */
    enum AVPixelFormat *pixel_fmts;           ///< list of accepted pixel formats, must be terminated with -1
    int pixel_fmts_size;

    /* only used for audio */
    enum AVSampleFormat *sample_fmts;       ///< list of accepted sample formats, terminated by AV_SAMPLE_FMT_NONE
    int sample_fmts_size;
    int64_t *channel_layouts;               ///< list of accepted channel layouts, terminated by -1
    int channel_layouts_size;
    int *channel_counts;                    ///< list of accepted channel counts, terminated by -1
    int channel_counts_size;
    int all_channel_counts;
    int *sample_rates;                      ///< list of accepted sample rates, terminated by -1
    int sample_rates_size;

    /* only used for compat API */
    AVAudioFifo  *audio_fifo;    ///< FIFO for audio samples
=======
    AVFrame *cur_frame;          ///< last frame delivered on the sink
    AVAudioFifo *audio_fifo;     ///< FIFO for audio samples
>>>>>>> 96668944
    int64_t next_pts;            ///< interpolating audio pts
} BufferSinkContext;

#define NB_ITEMS(list) (list ## _size / sizeof(*list))

static av_cold void uninit(AVFilterContext *ctx)
{
    BufferSinkContext *sink = ctx->priv;
    AVFrame *frame;

    if (sink->audio_fifo)
        av_audio_fifo_free(sink->audio_fifo);

    if (sink->fifo) {
        while (av_fifo_size(sink->fifo) >= sizeof(AVFilterBufferRef *)) {
            av_fifo_generic_read(sink->fifo, &frame, sizeof(frame), NULL);
            av_frame_free(&frame);
        }
        av_fifo_free(sink->fifo);
        sink->fifo = NULL;
    }
}

static int add_buffer_ref(AVFilterContext *ctx, AVFrame *ref)
{
    BufferSinkContext *buf = ctx->priv;

    if (av_fifo_space(buf->fifo) < sizeof(AVFilterBufferRef *)) {
        /* realloc fifo size */
        if (av_fifo_realloc2(buf->fifo, av_fifo_size(buf->fifo) * 2) < 0) {
            av_log(ctx, AV_LOG_ERROR,
                   "Cannot buffer more frames. Consume some available frames "
                   "before adding new ones.\n");
            return AVERROR(ENOMEM);
        }
    }

    /* cache frame */
    av_fifo_generic_write(buf->fifo, &ref, sizeof(AVFilterBufferRef *), NULL);
    return 0;
}

static int filter_frame(AVFilterLink *link, AVFrame *frame)
{
    AVFilterContext *ctx = link->dst;
    BufferSinkContext *buf = link->dst->priv;
    int ret;

    if ((ret = add_buffer_ref(ctx, frame)) < 0)
        return ret;
    if (buf->warning_limit &&
        av_fifo_size(buf->fifo) / sizeof(AVFilterBufferRef *) >= buf->warning_limit) {
        av_log(ctx, AV_LOG_WARNING,
               "%d buffers queued in %s, something may be wrong.\n",
               buf->warning_limit,
               (char *)av_x_if_null(ctx->name, ctx->filter->name));
        buf->warning_limit *= 10;
    }
    return 0;
}

int attribute_align_arg av_buffersink_get_frame(AVFilterContext *ctx, AVFrame *frame)
{
    return av_buffersink_get_frame_flags(ctx, frame, 0);
}

int attribute_align_arg av_buffersink_get_frame_flags(AVFilterContext *ctx, AVFrame *frame, int flags)
{
    BufferSinkContext *buf = ctx->priv;
    AVFilterLink *inlink = ctx->inputs[0];
    int ret;
    AVFrame *cur_frame;

    /* no picref available, fetch it from the filterchain */
    if (!av_fifo_size(buf->fifo)) {
        if (flags & AV_BUFFERSINK_FLAG_NO_REQUEST)
            return AVERROR(EAGAIN);
        if ((ret = ff_request_frame(inlink)) < 0)
            return ret;
    }

    if (!av_fifo_size(buf->fifo))
        return AVERROR(EINVAL);

    if (flags & AV_BUFFERSINK_FLAG_PEEK) {
        cur_frame = *((AVFrame **)av_fifo_peek2(buf->fifo, 0));
        if ((ret = av_frame_ref(frame, cur_frame)) < 0)
            return ret;
    } else {
        av_fifo_generic_read(buf->fifo, &cur_frame, sizeof(cur_frame), NULL);
        av_frame_move_ref(frame, cur_frame);
        av_frame_free(&cur_frame);
    }

    return 0;
}

static int read_from_fifo(AVFilterContext *ctx, AVFrame *frame,
                          int nb_samples)
{
    BufferSinkContext *s = ctx->priv;
    AVFilterLink   *link = ctx->inputs[0];
    AVFrame *tmp;

    if (!(tmp = ff_get_audio_buffer(link, nb_samples)))
        return AVERROR(ENOMEM);
    av_audio_fifo_read(s->audio_fifo, (void**)tmp->extended_data, nb_samples);

    tmp->pts = s->next_pts;
    s->next_pts += av_rescale_q(nb_samples, (AVRational){1, link->sample_rate},
                                link->time_base);

    av_frame_move_ref(frame, tmp);
    av_frame_free(&tmp);

    return 0;
}

int attribute_align_arg av_buffersink_get_samples(AVFilterContext *ctx,
                                                  AVFrame *frame, int nb_samples)
{
    BufferSinkContext *s = ctx->priv;
    AVFilterLink   *link = ctx->inputs[0];
    AVFrame *cur_frame;
    int ret = 0;

    if (!s->audio_fifo) {
        int nb_channels = link->channels;
        if (!(s->audio_fifo = av_audio_fifo_alloc(link->format, nb_channels, nb_samples)))
            return AVERROR(ENOMEM);
    }

    while (ret >= 0) {
        if (av_audio_fifo_size(s->audio_fifo) >= nb_samples)
            return read_from_fifo(ctx, frame, nb_samples);

        if (!(cur_frame = av_frame_alloc()))
            return AVERROR(ENOMEM);
        ret = av_buffersink_get_frame_flags(ctx, cur_frame, 0);
        if (ret == AVERROR_EOF && av_audio_fifo_size(s->audio_fifo)) {
            av_frame_free(&cur_frame);
            return read_from_fifo(ctx, frame, av_audio_fifo_size(s->audio_fifo));
        } else if (ret < 0) {
            av_frame_free(&cur_frame);
            return ret;
        }

        if (cur_frame->pts != AV_NOPTS_VALUE) {
            s->next_pts = cur_frame->pts -
                          av_rescale_q(av_audio_fifo_size(s->audio_fifo),
                                       (AVRational){ 1, link->sample_rate },
                                       link->time_base);
        }

        ret = av_audio_fifo_write(s->audio_fifo, (void**)cur_frame->extended_data,
                                  cur_frame->nb_samples);
        av_frame_free(&cur_frame);
    }

    return ret;
}

AVBufferSinkParams *av_buffersink_params_alloc(void)
{
    static const int pixel_fmts[] = { AV_PIX_FMT_NONE };
    AVBufferSinkParams *params = av_malloc(sizeof(AVBufferSinkParams));
    if (!params)
        return NULL;

    params->pixel_fmts = pixel_fmts;
    return params;
}

AVABufferSinkParams *av_abuffersink_params_alloc(void)
{
    AVABufferSinkParams *params = av_mallocz(sizeof(AVABufferSinkParams));

    if (!params)
        return NULL;
    return params;
}

#define FIFO_INIT_SIZE 8

static av_cold int common_init(AVFilterContext *ctx)
{
    BufferSinkContext *buf = ctx->priv;

    buf->fifo = av_fifo_alloc(FIFO_INIT_SIZE*sizeof(AVFilterBufferRef *));
    if (!buf->fifo) {
        av_log(ctx, AV_LOG_ERROR, "Failed to allocate fifo\n");
        return AVERROR(ENOMEM);
    }
    buf->warning_limit = 100;
    return 0;
}

void av_buffersink_set_frame_size(AVFilterContext *ctx, unsigned frame_size)
{
    AVFilterLink *inlink = ctx->inputs[0];

    inlink->min_samples = inlink->max_samples =
    inlink->partial_buf_size = frame_size;
}

#if FF_API_AVFILTERBUFFER
static void compat_free_buffer(AVFilterBuffer *buf)
{
    AVFrame *frame = buf->priv;
    av_frame_free(&frame);
    av_free(buf);
}

static int compat_read(AVFilterContext *ctx,
                       AVFilterBufferRef **pbuf, int nb_samples, int flags)
{
    AVFilterBufferRef *buf;
    AVFrame *frame;
    int ret;

    if (!pbuf)
        return ff_poll_frame(ctx->inputs[0]);

    frame = av_frame_alloc();
    if (!frame)
        return AVERROR(ENOMEM);

    if (!nb_samples)
        ret = av_buffersink_get_frame_flags(ctx, frame, flags);
    else
        ret = av_buffersink_get_samples(ctx, frame, nb_samples);

    if (ret < 0)
        goto fail;

    AV_NOWARN_DEPRECATED(
    if (ctx->inputs[0]->type == AVMEDIA_TYPE_VIDEO) {
        buf = avfilter_get_video_buffer_ref_from_arrays(frame->data, frame->linesize,
                                                        AV_PERM_READ,
                                                        frame->width, frame->height,
                                                        frame->format);
    } else {
        buf = avfilter_get_audio_buffer_ref_from_arrays(frame->extended_data,
                                                        frame->linesize[0], AV_PERM_READ,
                                                        frame->nb_samples,
                                                        frame->format,
                                                        frame->channel_layout);
    }
    if (!buf) {
        ret = AVERROR(ENOMEM);
        goto fail;
    }

    avfilter_copy_frame_props(buf, frame);
    )

    buf->buf->priv = frame;
    buf->buf->free = compat_free_buffer;

    *pbuf = buf;

    return 0;
fail:
    av_frame_free(&frame);
    return ret;
}

int attribute_align_arg av_buffersink_read(AVFilterContext *ctx, AVFilterBufferRef **buf)
{
    return compat_read(ctx, buf, 0, 0);
}

int attribute_align_arg av_buffersink_read_samples(AVFilterContext *ctx, AVFilterBufferRef **buf,
                                                   int nb_samples)
<<<<<<< HEAD
{
    return compat_read(ctx, buf, nb_samples, 0);
}

int attribute_align_arg av_buffersink_get_buffer_ref(AVFilterContext *ctx,
                                                     AVFilterBufferRef **bufref, int flags)
=======
>>>>>>> 96668944
{
    *bufref = NULL;

    av_assert0(    !strcmp(ctx->filter->name, "buffersink")
                || !strcmp(ctx->filter->name, "abuffersink")
                || !strcmp(ctx->filter->name, "ffbuffersink")
                || !strcmp(ctx->filter->name, "ffabuffersink"));

    return compat_read(ctx, bufref, 0, flags);
}
#endif

AVRational av_buffersink_get_frame_rate(AVFilterContext *ctx)
{
    av_assert0(   !strcmp(ctx->filter->name, "buffersink")
               || !strcmp(ctx->filter->name, "ffbuffersink"));

    return ctx->inputs[0]->frame_rate;
}

int attribute_align_arg av_buffersink_poll_frame(AVFilterContext *ctx)
{
    BufferSinkContext *buf = ctx->priv;
    AVFilterLink *inlink = ctx->inputs[0];

    av_assert0(   !strcmp(ctx->filter->name, "buffersink")
               || !strcmp(ctx->filter->name, "abuffersink")
               || !strcmp(ctx->filter->name, "ffbuffersink")
               || !strcmp(ctx->filter->name, "ffabuffersink"));

    return av_fifo_size(buf->fifo)/sizeof(AVFilterBufferRef *) + ff_poll_frame(inlink);
}

static av_cold int vsink_init(AVFilterContext *ctx, void *opaque)
{
    BufferSinkContext *buf = ctx->priv;
    AVBufferSinkParams *params = opaque;
    int ret;

    if (params) {
        if ((ret = av_opt_set_int_list(buf, "pix_fmts", params->pixel_fmts, AV_PIX_FMT_NONE, 0)) < 0)
            return ret;
    }

    return common_init(ctx);
}

#define CHECK_LIST_SIZE(field) \
        if (buf->field ## _size % sizeof(*buf->field)) { \
            av_log(ctx, AV_LOG_ERROR, "Invalid size for " #field ": %d, " \
                   "should be multiple of %d\n", \
                   buf->field ## _size, (int)sizeof(*buf->field)); \
            return AVERROR(EINVAL); \
        }
static int vsink_query_formats(AVFilterContext *ctx)
{
    BufferSinkContext *buf = ctx->priv;
    AVFilterFormats *formats = NULL;
    unsigned i;
    int ret;

    CHECK_LIST_SIZE(pixel_fmts)
    if (buf->pixel_fmts_size) {
        for (i = 0; i < NB_ITEMS(buf->pixel_fmts); i++)
            if ((ret = ff_add_format(&formats, buf->pixel_fmts[i])) < 0) {
                ff_formats_unref(&formats);
                return ret;
            }
        ff_set_common_formats(ctx, formats);
    } else {
        ff_default_query_formats(ctx);
    }

    return 0;
}

static av_cold int asink_init(AVFilterContext *ctx, void *opaque)
{
    BufferSinkContext *buf = ctx->priv;
    AVABufferSinkParams *params = opaque;
    int ret;

    if (params) {
        if ((ret = av_opt_set_int_list(buf, "sample_fmts",     params->sample_fmts,  AV_SAMPLE_FMT_NONE, 0)) < 0 ||
            (ret = av_opt_set_int_list(buf, "sample_rates",    params->sample_rates,    -1, 0)) < 0 ||
            (ret = av_opt_set_int_list(buf, "channel_layouts", params->channel_layouts, -1, 0)) < 0 ||
            (ret = av_opt_set_int_list(buf, "channel_counts",  params->channel_counts,  -1, 0)) < 0 ||
            (ret = av_opt_set_int(buf, "all_channel_counts", params->all_channel_counts, 0)) < 0)
            return ret;
    }
    return common_init(ctx);
}

static int asink_query_formats(AVFilterContext *ctx)
{
    BufferSinkContext *buf = ctx->priv;
    AVFilterFormats *formats = NULL;
    AVFilterChannelLayouts *layouts = NULL;
    unsigned i;
    int ret;

    CHECK_LIST_SIZE(sample_fmts)
    CHECK_LIST_SIZE(sample_rates)
    CHECK_LIST_SIZE(channel_layouts)
    CHECK_LIST_SIZE(channel_counts)

    if (buf->sample_fmts_size) {
        for (i = 0; i < NB_ITEMS(buf->sample_fmts); i++)
            if ((ret = ff_add_format(&formats, buf->sample_fmts[i])) < 0) {
                ff_formats_unref(&formats);
                return ret;
            }
        ff_set_common_formats(ctx, formats);
    }

    if (buf->channel_layouts_size || buf->channel_counts_size ||
        buf->all_channel_counts) {
        for (i = 0; i < NB_ITEMS(buf->channel_layouts); i++)
            if ((ret = ff_add_channel_layout(&layouts, buf->channel_layouts[i])) < 0) {
                ff_channel_layouts_unref(&layouts);
                return ret;
            }
        for (i = 0; i < NB_ITEMS(buf->channel_counts); i++)
            if ((ret = ff_add_channel_layout(&layouts, FF_COUNT2LAYOUT(buf->channel_counts[i]))) < 0) {
                ff_channel_layouts_unref(&layouts);
                return ret;
            }
        if (buf->all_channel_counts) {
            if (layouts)
                av_log(ctx, AV_LOG_WARNING,
                       "Conflicting all_channel_counts and list in options\n");
            else if (!(layouts = ff_all_channel_counts()))
                return AVERROR(ENOMEM);
        }
        ff_set_common_channel_layouts(ctx, layouts);
    }

    if (buf->sample_rates_size) {
        formats = NULL;
        for (i = 0; i < NB_ITEMS(buf->sample_rates); i++)
            if ((ret = ff_add_format(&formats, buf->sample_rates[i])) < 0) {
                ff_formats_unref(&formats);
                return ret;
            }
        ff_set_common_samplerates(ctx, formats);
    }

    return 0;
}

#define OFFSET(x) offsetof(BufferSinkContext, x)
#define FLAGS AV_OPT_FLAG_FILTERING_PARAM|AV_OPT_FLAG_VIDEO_PARAM
static const AVOption buffersink_options[] = {
    { "pix_fmts", "set the supported pixel formats", OFFSET(pixel_fmts), AV_OPT_TYPE_BINARY, .flags = FLAGS },
    { NULL },
};
#undef FLAGS
#define FLAGS AV_OPT_FLAG_FILTERING_PARAM|AV_OPT_FLAG_VIDEO_PARAM
static const AVOption abuffersink_options[] = {
    { "sample_fmts",     "set the supported sample formats",  OFFSET(sample_fmts),     AV_OPT_TYPE_BINARY, .flags = FLAGS },
    { "sample_rates",    "set the supported sample rates",    OFFSET(sample_rates),    AV_OPT_TYPE_BINARY, .flags = FLAGS },
    { "channel_layouts", "set the supported channel layouts", OFFSET(channel_layouts), AV_OPT_TYPE_BINARY, .flags = FLAGS },
    { "channel_counts",  "set the supported channel counts",  OFFSET(channel_counts),  AV_OPT_TYPE_BINARY, .flags = FLAGS },
    { "all_channel_counts", "accept all channel counts", OFFSET(all_channel_counts), AV_OPT_TYPE_INT, {.i64 = 0}, 0, 1, FLAGS },
    { NULL },
};
#undef FLAGS

AVFILTER_DEFINE_CLASS(buffersink);
AVFILTER_DEFINE_CLASS(abuffersink);

#if FF_API_AVFILTERBUFFER

#define ffbuffersink_options buffersink_options
#define ffabuffersink_options abuffersink_options
AVFILTER_DEFINE_CLASS(ffbuffersink);
AVFILTER_DEFINE_CLASS(ffabuffersink);

static const AVFilterPad ffbuffersink_inputs[] = {
    {
        .name      = "default",
        .type      = AVMEDIA_TYPE_VIDEO,
        .filter_frame = filter_frame,
    },
    { NULL },
};

AVFilter avfilter_vsink_ffbuffersink = {
    .name      = "ffbuffersink",
    .description = NULL_IF_CONFIG_SMALL("Buffer video frames, and make them available to the end of the filter graph."),
    .priv_size = sizeof(BufferSinkContext),
    .priv_class = &ffbuffersink_class,
    .init_opaque = vsink_init,
    .uninit    = uninit,

    .query_formats = vsink_query_formats,
    .inputs        = ffbuffersink_inputs,
    .outputs       = NULL,
};

static const AVFilterPad ffabuffersink_inputs[] = {
    {
        .name           = "default",
        .type           = AVMEDIA_TYPE_AUDIO,
        .filter_frame   = filter_frame,
    },
    { NULL },
};

AVFilter avfilter_asink_ffabuffersink = {
    .name      = "ffabuffersink",
    .description = NULL_IF_CONFIG_SMALL("Buffer audio frames, and make them available to the end of the filter graph."),
    .init_opaque = asink_init,
    .uninit    = uninit,
    .priv_size = sizeof(BufferSinkContext),
    .priv_class = &ffabuffersink_class,
    .query_formats = asink_query_formats,
    .inputs        = ffabuffersink_inputs,
    .outputs       = NULL,
};
#endif /* FF_API_AVFILTERBUFFER */

static const AVFilterPad avfilter_vsink_buffer_inputs[] = {
    {
        .name         = "default",
        .type         = AVMEDIA_TYPE_VIDEO,
        .filter_frame = filter_frame,
<<<<<<< HEAD
=======
        .needs_fifo   = 1
>>>>>>> 96668944
    },
    { NULL }
};

AVFilter avfilter_vsink_buffer = {
    .name        = "buffersink",
    .description = NULL_IF_CONFIG_SMALL("Buffer video frames, and make them available to the end of the filter graph."),
<<<<<<< HEAD
    .priv_size = sizeof(BufferSinkContext),
    .priv_class = &buffersink_class,
    .init_opaque = vsink_init,
    .uninit    = uninit,

    .query_formats = vsink_query_formats,
    .inputs    = avfilter_vsink_buffer_inputs,
    .outputs   = NULL,
=======
    .priv_size   = sizeof(BufferSinkContext),
    .uninit      = uninit,

    .inputs      = avfilter_vsink_buffer_inputs,
    .outputs     = NULL,
>>>>>>> 96668944
};

static const AVFilterPad avfilter_asink_abuffer_inputs[] = {
    {
<<<<<<< HEAD
        .name           = "default",
        .type           = AVMEDIA_TYPE_AUDIO,
        .filter_frame   = filter_frame,
=======
        .name         = "default",
        .type         = AVMEDIA_TYPE_AUDIO,
        .filter_frame = filter_frame,
        .needs_fifo   = 1
>>>>>>> 96668944
    },
    { NULL }
};

AVFilter avfilter_asink_abuffer = {
    .name        = "abuffersink",
    .description = NULL_IF_CONFIG_SMALL("Buffer audio frames, and make them available to the end of the filter graph."),
<<<<<<< HEAD
    .priv_class = &abuffersink_class,
    .priv_size = sizeof(BufferSinkContext),
    .init_opaque = asink_init,
    .uninit    = uninit,

    .query_formats = asink_query_formats,
    .inputs    = avfilter_asink_abuffer_inputs,
    .outputs   = NULL,
=======
    .priv_size   = sizeof(BufferSinkContext),
    .uninit      = uninit,

    .inputs      = avfilter_asink_abuffer_inputs,
    .outputs     = NULL,
>>>>>>> 96668944
};<|MERGE_RESOLUTION|>--- conflicted
+++ resolved
@@ -36,7 +36,6 @@
 #include "internal.h"
 
 typedef struct {
-<<<<<<< HEAD
     const AVClass *class;
     AVFifoBuffer *fifo;                      ///< FIFO buffer of video frame references
     unsigned warning_limit;
@@ -57,11 +56,7 @@
     int sample_rates_size;
 
     /* only used for compat API */
-    AVAudioFifo  *audio_fifo;    ///< FIFO for audio samples
-=======
-    AVFrame *cur_frame;          ///< last frame delivered on the sink
     AVAudioFifo *audio_fifo;     ///< FIFO for audio samples
->>>>>>> 96668944
     int64_t next_pts;            ///< interpolating audio pts
 } BufferSinkContext;
 
@@ -336,15 +331,12 @@
 
 int attribute_align_arg av_buffersink_read_samples(AVFilterContext *ctx, AVFilterBufferRef **buf,
                                                    int nb_samples)
-<<<<<<< HEAD
 {
     return compat_read(ctx, buf, nb_samples, 0);
 }
 
 int attribute_align_arg av_buffersink_get_buffer_ref(AVFilterContext *ctx,
                                                      AVFilterBufferRef **bufref, int flags)
-=======
->>>>>>> 96668944
 {
     *bufref = NULL;
 
@@ -572,10 +564,6 @@
         .name         = "default",
         .type         = AVMEDIA_TYPE_VIDEO,
         .filter_frame = filter_frame,
-<<<<<<< HEAD
-=======
-        .needs_fifo   = 1
->>>>>>> 96668944
     },
     { NULL }
 };
@@ -583,36 +571,21 @@
 AVFilter avfilter_vsink_buffer = {
     .name        = "buffersink",
     .description = NULL_IF_CONFIG_SMALL("Buffer video frames, and make them available to the end of the filter graph."),
-<<<<<<< HEAD
-    .priv_size = sizeof(BufferSinkContext),
-    .priv_class = &buffersink_class,
+    .priv_size   = sizeof(BufferSinkContext),
+    .priv_class  = &buffersink_class,
     .init_opaque = vsink_init,
-    .uninit    = uninit,
+    .uninit      = uninit,
 
     .query_formats = vsink_query_formats,
-    .inputs    = avfilter_vsink_buffer_inputs,
-    .outputs   = NULL,
-=======
-    .priv_size   = sizeof(BufferSinkContext),
-    .uninit      = uninit,
-
     .inputs      = avfilter_vsink_buffer_inputs,
     .outputs     = NULL,
->>>>>>> 96668944
 };
 
 static const AVFilterPad avfilter_asink_abuffer_inputs[] = {
     {
-<<<<<<< HEAD
-        .name           = "default",
-        .type           = AVMEDIA_TYPE_AUDIO,
-        .filter_frame   = filter_frame,
-=======
         .name         = "default",
         .type         = AVMEDIA_TYPE_AUDIO,
         .filter_frame = filter_frame,
-        .needs_fifo   = 1
->>>>>>> 96668944
     },
     { NULL }
 };
@@ -620,20 +593,12 @@
 AVFilter avfilter_asink_abuffer = {
     .name        = "abuffersink",
     .description = NULL_IF_CONFIG_SMALL("Buffer audio frames, and make them available to the end of the filter graph."),
-<<<<<<< HEAD
-    .priv_class = &abuffersink_class,
-    .priv_size = sizeof(BufferSinkContext),
+    .priv_class  = &abuffersink_class,
+    .priv_size   = sizeof(BufferSinkContext),
     .init_opaque = asink_init,
-    .uninit    = uninit,
+    .uninit      = uninit,
 
     .query_formats = asink_query_formats,
-    .inputs    = avfilter_asink_abuffer_inputs,
-    .outputs   = NULL,
-=======
-    .priv_size   = sizeof(BufferSinkContext),
-    .uninit      = uninit,
-
     .inputs      = avfilter_asink_abuffer_inputs,
     .outputs     = NULL,
->>>>>>> 96668944
 };