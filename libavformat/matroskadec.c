/*
 * Matroska file demuxer
 * Copyright (c) 2003-2008 The FFmpeg Project
 *
 * This file is part of FFmpeg.
 *
 * FFmpeg is free software; you can redistribute it and/or
 * modify it under the terms of the GNU Lesser General Public
 * License as published by the Free Software Foundation; either
 * version 2.1 of the License, or (at your option) any later version.
 *
 * FFmpeg is distributed in the hope that it will be useful,
 * but WITHOUT ANY WARRANTY; without even the implied warranty of
 * MERCHANTABILITY or FITNESS FOR A PARTICULAR PURPOSE.  See the GNU
 * Lesser General Public License for more details.
 *
 * You should have received a copy of the GNU Lesser General Public
 * License along with FFmpeg; if not, write to the Free Software
 * Foundation, Inc., 51 Franklin Street, Fifth Floor, Boston, MA 02110-1301 USA
 */

/**
 * @file
 * Matroska file demuxer
 * @author Ronald Bultje <rbultje@ronald.bitfreak.net>
 * @author with a little help from Moritz Bunkus <moritz@bunkus.org>
 * @author totally reworked by Aurelien Jacobs <aurel@gnuage.org>
 * @see specs available on the Matroska project page: http://www.matroska.org/
 */

#include "config.h"

#include <inttypes.h>
#include <stdio.h>

#include "libavutil/avstring.h"
#include "libavutil/base64.h"
#include "libavutil/dict.h"
#include "libavutil/intfloat.h"
#include "libavutil/intreadwrite.h"
#include "libavutil/lzo.h"
#include "libavutil/mathematics.h"
#include "libavutil/time_internal.h"

#include "libavcodec/bytestream.h"
#include "libavcodec/flac.h"
#include "libavcodec/mpeg4audio.h"

#include "avformat.h"
#include "avio_internal.h"
#include "internal.h"
#include "isom.h"
#include "matroska.h"
#include "oggdec.h"
/* For ff_codec_get_id(). */
#include "riff.h"
#include "rmsipr.h"

#if CONFIG_BZLIB
#include <bzlib.h>
#endif
#if CONFIG_ZLIB
#include <zlib.h>
#endif

typedef enum {
    EBML_NONE,
    EBML_UINT,
    EBML_FLOAT,
    EBML_STR,
    EBML_UTF8,
    EBML_BIN,
    EBML_NEST,
    EBML_LEVEL1,
    EBML_PASS,
    EBML_STOP,
    EBML_SINT,
    EBML_TYPE_COUNT
} EbmlType;

typedef const struct EbmlSyntax {
    uint32_t id;
    EbmlType type;
    int list_elem_size;
    int data_offset;
    union {
        uint64_t    u;
        double      f;
        const char *s;
        const struct EbmlSyntax *n;
    } def;
} EbmlSyntax;

typedef struct EbmlList {
    int nb_elem;
    void *elem;
} EbmlList;

typedef struct EbmlBin {
    int      size;
    uint8_t *data;
    int64_t  pos;
} EbmlBin;

typedef struct Ebml {
    uint64_t version;
    uint64_t max_size;
    uint64_t id_length;
    char    *doctype;
    uint64_t doctype_version;
} Ebml;

typedef struct MatroskaTrackCompression {
    uint64_t algo;
    EbmlBin  settings;
} MatroskaTrackCompression;

<<<<<<< HEAD
typedef struct {
    uint64_t algo;
    EbmlBin  key_id;
} MatroskaTrackEncryption;

typedef struct {
=======
typedef struct MatroskaTrackEncoding {
>>>>>>> daf8cf35
    uint64_t scope;
    uint64_t type;
    MatroskaTrackCompression compression;
    MatroskaTrackEncryption encryption;
} MatroskaTrackEncoding;

typedef struct MatroskaTrackVideo {
    double   frame_rate;
    uint64_t display_width;
    uint64_t display_height;
    uint64_t pixel_width;
    uint64_t pixel_height;
    EbmlBin color_space;
    uint64_t stereo_mode;
    uint64_t alpha_mode;
} MatroskaTrackVideo;

typedef struct MatroskaTrackAudio {
    double   samplerate;
    double   out_samplerate;
    uint64_t bitdepth;
    uint64_t channels;

    /* real audio header (extracted from extradata) */
    int      coded_framesize;
    int      sub_packet_h;
    int      frame_size;
    int      sub_packet_size;
    int      sub_packet_cnt;
    int      pkt_cnt;
    uint64_t buf_timecode;
    uint8_t *buf;
} MatroskaTrackAudio;

<<<<<<< HEAD
typedef struct {
    uint64_t uid;
    uint64_t type;
} MatroskaTrackPlane;

typedef struct {
    EbmlList combine_planes;
} MatroskaTrackOperation;

typedef struct {
=======
typedef struct MatroskaTrack {
>>>>>>> daf8cf35
    uint64_t num;
    uint64_t uid;
    uint64_t type;
    char    *name;
    char    *codec_id;
    EbmlBin  codec_priv;
    char    *language;
    double time_scale;
    uint64_t default_duration;
    uint64_t flag_default;
    uint64_t flag_forced;
    uint64_t seek_preroll;
    MatroskaTrackVideo video;
    MatroskaTrackAudio audio;
    MatroskaTrackOperation operation;
    EbmlList encodings;
    uint64_t codec_delay;

    AVStream *stream;
    int64_t end_timecode;
    int ms_compat;
    uint64_t max_block_additional_id;
} MatroskaTrack;

typedef struct MatroskaAttachment {
    uint64_t uid;
    char *filename;
    char *mime;
    EbmlBin bin;

    AVStream *stream;
} MatroskaAttachment;

typedef struct MatroskaChapter {
    uint64_t start;
    uint64_t end;
    uint64_t uid;
    char    *title;

    AVChapter *chapter;
} MatroskaChapter;

typedef struct MatroskaIndexPos {
    uint64_t track;
    uint64_t pos;
} MatroskaIndexPos;

typedef struct MatroskaIndex {
    uint64_t time;
    EbmlList pos;
} MatroskaIndex;

typedef struct MatroskaTag {
    char *name;
    char *string;
    char *lang;
    uint64_t def;
    EbmlList sub;
} MatroskaTag;

typedef struct MatroskaTagTarget {
    char    *type;
    uint64_t typevalue;
    uint64_t trackuid;
    uint64_t chapteruid;
    uint64_t attachuid;
} MatroskaTagTarget;

typedef struct MatroskaTags {
    MatroskaTagTarget target;
    EbmlList tag;
} MatroskaTags;

typedef struct MatroskaSeekhead {
    uint64_t id;
    uint64_t pos;
} MatroskaSeekhead;

typedef struct MatroskaLevel {
    uint64_t start;
    uint64_t length;
} MatroskaLevel;

typedef struct MatroskaCluster {
    uint64_t timecode;
    EbmlList blocks;
} MatroskaCluster;

<<<<<<< HEAD
typedef struct {
    uint64_t id;
    uint64_t pos;
    int parsed;
} MatroskaLevel1Element;

typedef struct {
=======
typedef struct MatroskaDemuxContext {
>>>>>>> daf8cf35
    AVFormatContext *ctx;

    /* EBML stuff */
    int num_levels;
    MatroskaLevel levels[EBML_MAX_DEPTH];
    int level_up;
    uint32_t current_id;

    uint64_t time_scale;
    double   duration;
    char    *title;
    char    *muxingapp;
    EbmlBin date_utc;
    EbmlList tracks;
    EbmlList attachments;
    EbmlList chapters;
    EbmlList index;
    EbmlList tags;
    EbmlList seekhead;

    /* byte position of the segment inside the stream */
    int64_t segment_start;

    /* the packet queue */
    AVPacket **packets;
    int num_packets;
    AVPacket *prev_pkt;

    int done;

    /* What to skip before effectively reading a packet. */
    int skip_to_keyframe;
    uint64_t skip_to_timecode;

    /* File has a CUES element, but we defer parsing until it is needed. */
    int cues_parsing_deferred;

    /* Level1 elements and whether they were read yet */
    MatroskaLevel1Element level1_elems[64];
    int num_level1_elems;

    int current_cluster_num_blocks;
    int64_t current_cluster_pos;
    MatroskaCluster current_cluster;

    /* File has SSA subtitles which prevent incremental cluster parsing. */
    int contains_ssa;
} MatroskaDemuxContext;

typedef struct MatroskaBlock {
    uint64_t duration;
    int64_t  reference;
    uint64_t non_simple;
    EbmlBin  bin;
    uint64_t additional_id;
    EbmlBin  additional;
    int64_t discard_padding;
} MatroskaBlock;

static EbmlSyntax ebml_header[] = {
    { EBML_ID_EBMLREADVERSION,    EBML_UINT, 0, offsetof(Ebml, version),         { .u = EBML_VERSION } },
    { EBML_ID_EBMLMAXSIZELENGTH,  EBML_UINT, 0, offsetof(Ebml, max_size),        { .u = 8 } },
    { EBML_ID_EBMLMAXIDLENGTH,    EBML_UINT, 0, offsetof(Ebml, id_length),       { .u = 4 } },
    { EBML_ID_DOCTYPE,            EBML_STR,  0, offsetof(Ebml, doctype),         { .s = "(none)" } },
    { EBML_ID_DOCTYPEREADVERSION, EBML_UINT, 0, offsetof(Ebml, doctype_version), { .u = 1 } },
    { EBML_ID_EBMLVERSION,        EBML_NONE },
    { EBML_ID_DOCTYPEVERSION,     EBML_NONE },
    { 0 }
};

static EbmlSyntax ebml_syntax[] = {
    { EBML_ID_HEADER, EBML_NEST, 0, 0, { .n = ebml_header } },
    { 0 }
};

static EbmlSyntax matroska_info[] = {
    { MATROSKA_ID_TIMECODESCALE, EBML_UINT,  0, offsetof(MatroskaDemuxContext, time_scale), { .u = 1000000 } },
    { MATROSKA_ID_DURATION,      EBML_FLOAT, 0, offsetof(MatroskaDemuxContext, duration) },
    { MATROSKA_ID_TITLE,         EBML_UTF8,  0, offsetof(MatroskaDemuxContext, title) },
    { MATROSKA_ID_WRITINGAPP,    EBML_NONE },
    { MATROSKA_ID_MUXINGAPP,     EBML_UTF8, 0, offsetof(MatroskaDemuxContext, muxingapp) },
    { MATROSKA_ID_DATEUTC,       EBML_BIN,  0, offsetof(MatroskaDemuxContext, date_utc) },
    { MATROSKA_ID_SEGMENTUID,    EBML_NONE },
    { 0 }
};

static EbmlSyntax matroska_track_video[] = {
    { MATROSKA_ID_VIDEOFRAMERATE,      EBML_FLOAT, 0, offsetof(MatroskaTrackVideo, frame_rate) },
    { MATROSKA_ID_VIDEODISPLAYWIDTH,   EBML_UINT,  0, offsetof(MatroskaTrackVideo, display_width), { .u=-1 } },
    { MATROSKA_ID_VIDEODISPLAYHEIGHT,  EBML_UINT,  0, offsetof(MatroskaTrackVideo, display_height), { .u=-1 } },
    { MATROSKA_ID_VIDEOPIXELWIDTH,     EBML_UINT,  0, offsetof(MatroskaTrackVideo, pixel_width) },
    { MATROSKA_ID_VIDEOPIXELHEIGHT,    EBML_UINT,  0, offsetof(MatroskaTrackVideo, pixel_height) },
    { MATROSKA_ID_VIDEOCOLORSPACE,     EBML_BIN,   0, offsetof(MatroskaTrackVideo, color_space) },
    { MATROSKA_ID_VIDEOALPHAMODE,      EBML_UINT,  0, offsetof(MatroskaTrackVideo, alpha_mode) },
    { MATROSKA_ID_VIDEOPIXELCROPB,     EBML_NONE },
    { MATROSKA_ID_VIDEOPIXELCROPT,     EBML_NONE },
    { MATROSKA_ID_VIDEOPIXELCROPL,     EBML_NONE },
    { MATROSKA_ID_VIDEOPIXELCROPR,     EBML_NONE },
    { MATROSKA_ID_VIDEODISPLAYUNIT,    EBML_NONE },
    { MATROSKA_ID_VIDEOFLAGINTERLACED, EBML_NONE },
    { MATROSKA_ID_VIDEOSTEREOMODE,     EBML_UINT,  0, offsetof(MatroskaTrackVideo, stereo_mode), { .u = MATROSKA_VIDEO_STEREOMODE_TYPE_NB } },
    { MATROSKA_ID_VIDEOASPECTRATIO,    EBML_NONE },
    { 0 }
};

static EbmlSyntax matroska_track_audio[] = {
    { MATROSKA_ID_AUDIOSAMPLINGFREQ,    EBML_FLOAT, 0, offsetof(MatroskaTrackAudio, samplerate), { .f = 8000.0 } },
    { MATROSKA_ID_AUDIOOUTSAMPLINGFREQ, EBML_FLOAT, 0, offsetof(MatroskaTrackAudio, out_samplerate) },
    { MATROSKA_ID_AUDIOBITDEPTH,        EBML_UINT,  0, offsetof(MatroskaTrackAudio, bitdepth) },
    { MATROSKA_ID_AUDIOCHANNELS,        EBML_UINT,  0, offsetof(MatroskaTrackAudio, channels),   { .u = 1 } },
    { 0 }
};

static EbmlSyntax matroska_track_encoding_compression[] = {
    { MATROSKA_ID_ENCODINGCOMPALGO,     EBML_UINT, 0, offsetof(MatroskaTrackCompression, algo), { .u = 0 } },
    { MATROSKA_ID_ENCODINGCOMPSETTINGS, EBML_BIN,  0, offsetof(MatroskaTrackCompression, settings) },
    { 0 }
};

static EbmlSyntax matroska_track_encoding_encryption[] = {
    { MATROSKA_ID_ENCODINGENCALGO,        EBML_UINT, 0, offsetof(MatroskaTrackEncryption,algo), {.u = 0} },
    { MATROSKA_ID_ENCODINGENCKEYID,       EBML_BIN, 0, offsetof(MatroskaTrackEncryption,key_id) },
    { MATROSKA_ID_ENCODINGENCAESSETTINGS, EBML_NONE },
    { MATROSKA_ID_ENCODINGSIGALGO,        EBML_NONE },
    { MATROSKA_ID_ENCODINGSIGHASHALGO,    EBML_NONE },
    { MATROSKA_ID_ENCODINGSIGKEYID,       EBML_NONE },
    { MATROSKA_ID_ENCODINGSIGNATURE,      EBML_NONE },
    { 0 }
};
static EbmlSyntax matroska_track_encoding[] = {
    { MATROSKA_ID_ENCODINGSCOPE,       EBML_UINT, 0, offsetof(MatroskaTrackEncoding, scope),       { .u = 1 } },
    { MATROSKA_ID_ENCODINGTYPE,        EBML_UINT, 0, offsetof(MatroskaTrackEncoding, type),        { .u = 0 } },
    { MATROSKA_ID_ENCODINGCOMPRESSION, EBML_NEST, 0, offsetof(MatroskaTrackEncoding, compression), { .n = matroska_track_encoding_compression } },
    { MATROSKA_ID_ENCODINGENCRYPTION,  EBML_NEST, 0, offsetof(MatroskaTrackEncoding, encryption),  { .n = matroska_track_encoding_encryption } },
    { MATROSKA_ID_ENCODINGORDER,       EBML_NONE },
    { 0 }
};

static EbmlSyntax matroska_track_encodings[] = {
    { MATROSKA_ID_TRACKCONTENTENCODING, EBML_NEST, sizeof(MatroskaTrackEncoding), offsetof(MatroskaTrack, encodings), { .n = matroska_track_encoding } },
    { 0 }
};

static EbmlSyntax matroska_track_plane[] = {
    { MATROSKA_ID_TRACKPLANEUID,  EBML_UINT, 0, offsetof(MatroskaTrackPlane,uid) },
    { MATROSKA_ID_TRACKPLANETYPE, EBML_UINT, 0, offsetof(MatroskaTrackPlane,type) },
    { 0 }
};

static EbmlSyntax matroska_track_combine_planes[] = {
    { MATROSKA_ID_TRACKPLANE, EBML_NEST, sizeof(MatroskaTrackPlane), offsetof(MatroskaTrackOperation,combine_planes), {.n = matroska_track_plane} },
    { 0 }
};

static EbmlSyntax matroska_track_operation[] = {
    { MATROSKA_ID_TRACKCOMBINEPLANES, EBML_NEST, 0, 0, {.n = matroska_track_combine_planes} },
    { 0 }
};

static EbmlSyntax matroska_track[] = {
    { MATROSKA_ID_TRACKNUMBER,           EBML_UINT,  0, offsetof(MatroskaTrack, num) },
    { MATROSKA_ID_TRACKNAME,             EBML_UTF8,  0, offsetof(MatroskaTrack, name) },
    { MATROSKA_ID_TRACKUID,              EBML_UINT,  0, offsetof(MatroskaTrack, uid) },
    { MATROSKA_ID_TRACKTYPE,             EBML_UINT,  0, offsetof(MatroskaTrack, type) },
    { MATROSKA_ID_CODECID,               EBML_STR,   0, offsetof(MatroskaTrack, codec_id) },
    { MATROSKA_ID_CODECPRIVATE,          EBML_BIN,   0, offsetof(MatroskaTrack, codec_priv) },
    { MATROSKA_ID_CODECDELAY,            EBML_UINT,  0, offsetof(MatroskaTrack, codec_delay) },
    { MATROSKA_ID_TRACKLANGUAGE,         EBML_UTF8,  0, offsetof(MatroskaTrack, language),     { .s = "eng" } },
    { MATROSKA_ID_TRACKDEFAULTDURATION,  EBML_UINT,  0, offsetof(MatroskaTrack, default_duration) },
    { MATROSKA_ID_TRACKTIMECODESCALE,    EBML_FLOAT, 0, offsetof(MatroskaTrack, time_scale),   { .f = 1.0 } },
    { MATROSKA_ID_TRACKFLAGDEFAULT,      EBML_UINT,  0, offsetof(MatroskaTrack, flag_default), { .u = 1 } },
    { MATROSKA_ID_TRACKFLAGFORCED,       EBML_UINT,  0, offsetof(MatroskaTrack, flag_forced),  { .u = 0 } },
    { MATROSKA_ID_TRACKVIDEO,            EBML_NEST,  0, offsetof(MatroskaTrack, video),        { .n = matroska_track_video } },
    { MATROSKA_ID_TRACKAUDIO,            EBML_NEST,  0, offsetof(MatroskaTrack, audio),        { .n = matroska_track_audio } },
    { MATROSKA_ID_TRACKOPERATION,        EBML_NEST,  0, offsetof(MatroskaTrack, operation),    { .n = matroska_track_operation } },
    { MATROSKA_ID_TRACKCONTENTENCODINGS, EBML_NEST,  0, 0,                                     { .n = matroska_track_encodings } },
    { MATROSKA_ID_TRACKMAXBLKADDID,      EBML_UINT,  0, offsetof(MatroskaTrack, max_block_additional_id) },
    { MATROSKA_ID_SEEKPREROLL,           EBML_UINT,  0, offsetof(MatroskaTrack, seek_preroll) },
    { MATROSKA_ID_TRACKFLAGENABLED,      EBML_NONE },
    { MATROSKA_ID_TRACKFLAGLACING,       EBML_NONE },
    { MATROSKA_ID_CODECNAME,             EBML_NONE },
    { MATROSKA_ID_CODECDECODEALL,        EBML_NONE },
    { MATROSKA_ID_CODECINFOURL,          EBML_NONE },
    { MATROSKA_ID_CODECDOWNLOADURL,      EBML_NONE },
    { MATROSKA_ID_TRACKMINCACHE,         EBML_NONE },
    { MATROSKA_ID_TRACKMAXCACHE,         EBML_NONE },
    { 0 }
};

static EbmlSyntax matroska_tracks[] = {
    { MATROSKA_ID_TRACKENTRY, EBML_NEST, sizeof(MatroskaTrack), offsetof(MatroskaDemuxContext, tracks), { .n = matroska_track } },
    { 0 }
};

static EbmlSyntax matroska_attachment[] = {
    { MATROSKA_ID_FILEUID,      EBML_UINT, 0, offsetof(MatroskaAttachment, uid) },
    { MATROSKA_ID_FILENAME,     EBML_UTF8, 0, offsetof(MatroskaAttachment, filename) },
    { MATROSKA_ID_FILEMIMETYPE, EBML_STR,  0, offsetof(MatroskaAttachment, mime) },
    { MATROSKA_ID_FILEDATA,     EBML_BIN,  0, offsetof(MatroskaAttachment, bin) },
    { MATROSKA_ID_FILEDESC,     EBML_NONE },
    { 0 }
};

static EbmlSyntax matroska_attachments[] = {
    { MATROSKA_ID_ATTACHEDFILE, EBML_NEST, sizeof(MatroskaAttachment), offsetof(MatroskaDemuxContext, attachments), { .n = matroska_attachment } },
    { 0 }
};

static EbmlSyntax matroska_chapter_display[] = {
    { MATROSKA_ID_CHAPSTRING, EBML_UTF8, 0, offsetof(MatroskaChapter, title) },
    { MATROSKA_ID_CHAPLANG,   EBML_NONE },
    { 0 }
};

static EbmlSyntax matroska_chapter_entry[] = {
    { MATROSKA_ID_CHAPTERTIMESTART,   EBML_UINT, 0, offsetof(MatroskaChapter, start), { .u = AV_NOPTS_VALUE } },
    { MATROSKA_ID_CHAPTERTIMEEND,     EBML_UINT, 0, offsetof(MatroskaChapter, end),   { .u = AV_NOPTS_VALUE } },
    { MATROSKA_ID_CHAPTERUID,         EBML_UINT, 0, offsetof(MatroskaChapter, uid) },
    { MATROSKA_ID_CHAPTERDISPLAY,     EBML_NEST, 0,                        0,         { .n = matroska_chapter_display } },
    { MATROSKA_ID_CHAPTERFLAGHIDDEN,  EBML_NONE },
    { MATROSKA_ID_CHAPTERFLAGENABLED, EBML_NONE },
    { MATROSKA_ID_CHAPTERPHYSEQUIV,   EBML_NONE },
    { MATROSKA_ID_CHAPTERATOM,        EBML_NONE },
    { 0 }
};

static EbmlSyntax matroska_chapter[] = {
    { MATROSKA_ID_CHAPTERATOM,        EBML_NEST, sizeof(MatroskaChapter), offsetof(MatroskaDemuxContext, chapters), { .n = matroska_chapter_entry } },
    { MATROSKA_ID_EDITIONUID,         EBML_NONE },
    { MATROSKA_ID_EDITIONFLAGHIDDEN,  EBML_NONE },
    { MATROSKA_ID_EDITIONFLAGDEFAULT, EBML_NONE },
    { MATROSKA_ID_EDITIONFLAGORDERED, EBML_NONE },
    { 0 }
};

static EbmlSyntax matroska_chapters[] = {
    { MATROSKA_ID_EDITIONENTRY, EBML_NEST, 0, 0, { .n = matroska_chapter } },
    { 0 }
};

static EbmlSyntax matroska_index_pos[] = {
    { MATROSKA_ID_CUETRACK,           EBML_UINT, 0, offsetof(MatroskaIndexPos, track) },
    { MATROSKA_ID_CUECLUSTERPOSITION, EBML_UINT, 0, offsetof(MatroskaIndexPos, pos) },
    { MATROSKA_ID_CUERELATIVEPOSITION,EBML_NONE },
    { MATROSKA_ID_CUEDURATION,        EBML_NONE },
    { MATROSKA_ID_CUEBLOCKNUMBER,     EBML_NONE },
    { 0 }
};

static EbmlSyntax matroska_index_entry[] = {
    { MATROSKA_ID_CUETIME,          EBML_UINT, 0,                        offsetof(MatroskaIndex, time) },
    { MATROSKA_ID_CUETRACKPOSITION, EBML_NEST, sizeof(MatroskaIndexPos), offsetof(MatroskaIndex, pos), { .n = matroska_index_pos } },
    { 0 }
};

static EbmlSyntax matroska_index[] = {
    { MATROSKA_ID_POINTENTRY, EBML_NEST, sizeof(MatroskaIndex), offsetof(MatroskaDemuxContext, index), { .n = matroska_index_entry } },
    { 0 }
};

static EbmlSyntax matroska_simpletag[] = {
    { MATROSKA_ID_TAGNAME,        EBML_UTF8, 0,                   offsetof(MatroskaTag, name) },
    { MATROSKA_ID_TAGSTRING,      EBML_UTF8, 0,                   offsetof(MatroskaTag, string) },
    { MATROSKA_ID_TAGLANG,        EBML_STR,  0,                   offsetof(MatroskaTag, lang), { .s = "und" } },
    { MATROSKA_ID_TAGDEFAULT,     EBML_UINT, 0,                   offsetof(MatroskaTag, def) },
    { MATROSKA_ID_TAGDEFAULT_BUG, EBML_UINT, 0,                   offsetof(MatroskaTag, def) },
    { MATROSKA_ID_SIMPLETAG,      EBML_NEST, sizeof(MatroskaTag), offsetof(MatroskaTag, sub),  { .n = matroska_simpletag } },
    { 0 }
};

static EbmlSyntax matroska_tagtargets[] = {
    { MATROSKA_ID_TAGTARGETS_TYPE,       EBML_STR,  0, offsetof(MatroskaTagTarget, type) },
    { MATROSKA_ID_TAGTARGETS_TYPEVALUE,  EBML_UINT, 0, offsetof(MatroskaTagTarget, typevalue), { .u = 50 } },
    { MATROSKA_ID_TAGTARGETS_TRACKUID,   EBML_UINT, 0, offsetof(MatroskaTagTarget, trackuid) },
    { MATROSKA_ID_TAGTARGETS_CHAPTERUID, EBML_UINT, 0, offsetof(MatroskaTagTarget, chapteruid) },
    { MATROSKA_ID_TAGTARGETS_ATTACHUID,  EBML_UINT, 0, offsetof(MatroskaTagTarget, attachuid) },
    { 0 }
};

static EbmlSyntax matroska_tag[] = {
    { MATROSKA_ID_SIMPLETAG,  EBML_NEST, sizeof(MatroskaTag), offsetof(MatroskaTags, tag),    { .n = matroska_simpletag } },
    { MATROSKA_ID_TAGTARGETS, EBML_NEST, 0,                   offsetof(MatroskaTags, target), { .n = matroska_tagtargets } },
    { 0 }
};

static EbmlSyntax matroska_tags[] = {
    { MATROSKA_ID_TAG, EBML_NEST, sizeof(MatroskaTags), offsetof(MatroskaDemuxContext, tags), { .n = matroska_tag } },
    { 0 }
};

static EbmlSyntax matroska_seekhead_entry[] = {
    { MATROSKA_ID_SEEKID,       EBML_UINT, 0, offsetof(MatroskaSeekhead, id) },
    { MATROSKA_ID_SEEKPOSITION, EBML_UINT, 0, offsetof(MatroskaSeekhead, pos), { .u = -1 } },
    { 0 }
};

static EbmlSyntax matroska_seekhead[] = {
    { MATROSKA_ID_SEEKENTRY, EBML_NEST, sizeof(MatroskaSeekhead), offsetof(MatroskaDemuxContext, seekhead), { .n = matroska_seekhead_entry } },
    { 0 }
};

static EbmlSyntax matroska_segment[] = {
    { MATROSKA_ID_INFO,        EBML_LEVEL1, 0, 0, { .n = matroska_info } },
    { MATROSKA_ID_TRACKS,      EBML_LEVEL1, 0, 0, { .n = matroska_tracks } },
    { MATROSKA_ID_ATTACHMENTS, EBML_LEVEL1, 0, 0, { .n = matroska_attachments } },
    { MATROSKA_ID_CHAPTERS,    EBML_LEVEL1, 0, 0, { .n = matroska_chapters } },
    { MATROSKA_ID_CUES,        EBML_LEVEL1, 0, 0, { .n = matroska_index } },
    { MATROSKA_ID_TAGS,        EBML_LEVEL1, 0, 0, { .n = matroska_tags } },
    { MATROSKA_ID_SEEKHEAD,    EBML_LEVEL1, 0, 0, { .n = matroska_seekhead } },
    { MATROSKA_ID_CLUSTER,     EBML_STOP },
    { 0 }
};

static EbmlSyntax matroska_segments[] = {
    { MATROSKA_ID_SEGMENT, EBML_NEST, 0, 0, { .n = matroska_segment } },
    { 0 }
};

static EbmlSyntax matroska_blockmore[] = {
    { MATROSKA_ID_BLOCKADDID,      EBML_UINT, 0, offsetof(MatroskaBlock,additional_id) },
    { MATROSKA_ID_BLOCKADDITIONAL, EBML_BIN,  0, offsetof(MatroskaBlock,additional) },
    { 0 }
};

static EbmlSyntax matroska_blockadditions[] = {
    { MATROSKA_ID_BLOCKMORE, EBML_NEST, 0, 0, {.n = matroska_blockmore} },
    { 0 }
};

static EbmlSyntax matroska_blockgroup[] = {
    { MATROSKA_ID_BLOCK,          EBML_BIN,  0, offsetof(MatroskaBlock, bin) },
    { MATROSKA_ID_BLOCKADDITIONS, EBML_NEST, 0, 0, { .n = matroska_blockadditions} },
    { MATROSKA_ID_SIMPLEBLOCK,    EBML_BIN,  0, offsetof(MatroskaBlock, bin) },
    { MATROSKA_ID_BLOCKDURATION,  EBML_UINT, 0, offsetof(MatroskaBlock, duration) },
    { MATROSKA_ID_DISCARDPADDING, EBML_SINT, 0, offsetof(MatroskaBlock, discard_padding) },
    { MATROSKA_ID_BLOCKREFERENCE, EBML_SINT, 0, offsetof(MatroskaBlock, reference) },
    { MATROSKA_ID_CODECSTATE,     EBML_NONE },
    {                          1, EBML_UINT, 0, offsetof(MatroskaBlock, non_simple), { .u = 1 } },
    { 0 }
};

static EbmlSyntax matroska_cluster[] = {
    { MATROSKA_ID_CLUSTERTIMECODE, EBML_UINT, 0,                     offsetof(MatroskaCluster, timecode) },
    { MATROSKA_ID_BLOCKGROUP,      EBML_NEST, sizeof(MatroskaBlock), offsetof(MatroskaCluster, blocks), { .n = matroska_blockgroup } },
    { MATROSKA_ID_SIMPLEBLOCK,     EBML_PASS, sizeof(MatroskaBlock), offsetof(MatroskaCluster, blocks), { .n = matroska_blockgroup } },
    { MATROSKA_ID_CLUSTERPOSITION, EBML_NONE },
    { MATROSKA_ID_CLUSTERPREVSIZE, EBML_NONE },
    { 0 }
};

static EbmlSyntax matroska_clusters[] = {
    { MATROSKA_ID_CLUSTER,  EBML_NEST, 0, 0, { .n = matroska_cluster } },
    { MATROSKA_ID_INFO,     EBML_NONE },
    { MATROSKA_ID_CUES,     EBML_NONE },
    { MATROSKA_ID_TAGS,     EBML_NONE },
    { MATROSKA_ID_SEEKHEAD, EBML_NONE },
    { 0 }
};

static EbmlSyntax matroska_cluster_incremental_parsing[] = {
    { MATROSKA_ID_CLUSTERTIMECODE, EBML_UINT, 0,                     offsetof(MatroskaCluster, timecode) },
    { MATROSKA_ID_BLOCKGROUP,      EBML_NEST, sizeof(MatroskaBlock), offsetof(MatroskaCluster, blocks), { .n = matroska_blockgroup } },
    { MATROSKA_ID_SIMPLEBLOCK,     EBML_PASS, sizeof(MatroskaBlock), offsetof(MatroskaCluster, blocks), { .n = matroska_blockgroup } },
    { MATROSKA_ID_CLUSTERPOSITION, EBML_NONE },
    { MATROSKA_ID_CLUSTERPREVSIZE, EBML_NONE },
    { MATROSKA_ID_INFO,            EBML_NONE },
    { MATROSKA_ID_CUES,            EBML_NONE },
    { MATROSKA_ID_TAGS,            EBML_NONE },
    { MATROSKA_ID_SEEKHEAD,        EBML_NONE },
    { MATROSKA_ID_CLUSTER,         EBML_STOP },
    { 0 }
};

static EbmlSyntax matroska_cluster_incremental[] = {
    { MATROSKA_ID_CLUSTERTIMECODE, EBML_UINT, 0, offsetof(MatroskaCluster, timecode) },
    { MATROSKA_ID_BLOCKGROUP,      EBML_STOP },
    { MATROSKA_ID_SIMPLEBLOCK,     EBML_STOP },
    { MATROSKA_ID_CLUSTERPOSITION, EBML_NONE },
    { MATROSKA_ID_CLUSTERPREVSIZE, EBML_NONE },
    { 0 }
};

static EbmlSyntax matroska_clusters_incremental[] = {
    { MATROSKA_ID_CLUSTER,  EBML_NEST, 0, 0, { .n = matroska_cluster_incremental } },
    { MATROSKA_ID_INFO,     EBML_NONE },
    { MATROSKA_ID_CUES,     EBML_NONE },
    { MATROSKA_ID_TAGS,     EBML_NONE },
    { MATROSKA_ID_SEEKHEAD, EBML_NONE },
    { 0 }
};

static const char *const matroska_doctypes[] = { "matroska", "webm" };

static int matroska_resync(MatroskaDemuxContext *matroska, int64_t last_pos)
{
    AVIOContext *pb = matroska->ctx->pb;
    uint32_t id;
    matroska->current_id = 0;
    matroska->num_levels = 0;

    /* seek to next position to resync from */
    if (avio_seek(pb, last_pos + 1, SEEK_SET) < 0)
        goto eof;

    id = avio_rb32(pb);

    // try to find a toplevel element
    while (!avio_feof(pb)) {
        if (id == MATROSKA_ID_INFO     || id == MATROSKA_ID_TRACKS      ||
            id == MATROSKA_ID_CUES     || id == MATROSKA_ID_TAGS        ||
            id == MATROSKA_ID_SEEKHEAD || id == MATROSKA_ID_ATTACHMENTS ||
            id == MATROSKA_ID_CLUSTER  || id == MATROSKA_ID_CHAPTERS) {
            matroska->current_id = id;
            return 0;
        }
        id = (id << 8) | avio_r8(pb);
    }

eof:
    matroska->done = 1;
    return AVERROR_EOF;
}

/*
 * Return: Whether we reached the end of a level in the hierarchy or not.
 */
static int ebml_level_end(MatroskaDemuxContext *matroska)
{
    AVIOContext *pb = matroska->ctx->pb;
    int64_t pos = avio_tell(pb);

    if (matroska->num_levels > 0) {
        MatroskaLevel *level = &matroska->levels[matroska->num_levels - 1];
        if (pos - level->start >= level->length || matroska->current_id) {
            matroska->num_levels--;
            return 1;
        }
    }
    return 0;
}

/*
 * Read: an "EBML number", which is defined as a variable-length
 * array of bytes. The first byte indicates the length by giving a
 * number of 0-bits followed by a one. The position of the first
 * "one" bit inside the first byte indicates the length of this
 * number.
 * Returns: number of bytes read, < 0 on error
 */
static int ebml_read_num(MatroskaDemuxContext *matroska, AVIOContext *pb,
                         int max_size, uint64_t *number)
{
    int read = 1, n = 1;
    uint64_t total = 0;

    /* The first byte tells us the length in bytes - avio_r8() can normally
     * return 0, but since that's not a valid first ebmlID byte, we can
     * use it safely here to catch EOS. */
    if (!(total = avio_r8(pb))) {
        /* we might encounter EOS here */
        if (!avio_feof(pb)) {
            int64_t pos = avio_tell(pb);
            av_log(matroska->ctx, AV_LOG_ERROR,
                   "Read error at pos. %"PRIu64" (0x%"PRIx64")\n",
                   pos, pos);
            return pb->error ? pb->error : AVERROR(EIO);
        }
        return AVERROR_EOF;
    }

    /* get the length of the EBML number */
    read = 8 - ff_log2_tab[total];
    if (read > max_size) {
        int64_t pos = avio_tell(pb) - 1;
        av_log(matroska->ctx, AV_LOG_ERROR,
               "Invalid EBML number size tag 0x%02x at pos %"PRIu64" (0x%"PRIx64")\n",
               (uint8_t) total, pos, pos);
        return AVERROR_INVALIDDATA;
    }

    /* read out length */
    total ^= 1 << ff_log2_tab[total];
    while (n++ < read)
        total = (total << 8) | avio_r8(pb);

    *number = total;

    return read;
}

/**
 * Read a EBML length value.
 * This needs special handling for the "unknown length" case which has multiple
 * encodings.
 */
static int ebml_read_length(MatroskaDemuxContext *matroska, AVIOContext *pb,
                            uint64_t *number)
{
    int res = ebml_read_num(matroska, pb, 8, number);
    if (res > 0 && *number + 1 == 1ULL << (7 * res))
        *number = 0xffffffffffffffULL;
    return res;
}

/*
 * Read the next element as an unsigned int.
 * 0 is success, < 0 is failure.
 */
static int ebml_read_uint(AVIOContext *pb, int size, uint64_t *num)
{
    int n = 0;

    if (size > 8)
        return AVERROR_INVALIDDATA;

    /* big-endian ordering; build up number */
    *num = 0;
    while (n++ < size)
        *num = (*num << 8) | avio_r8(pb);

    return 0;
}

/*
 * Read the next element as a signed int.
 * 0 is success, < 0 is failure.
 */
static int ebml_read_sint(AVIOContext *pb, int size, int64_t *num)
{
    int n = 1;

    if (size > 8)
        return AVERROR_INVALIDDATA;

    if (size == 0) {
        *num = 0;
    } else {
        *num = sign_extend(avio_r8(pb), 8);

        /* big-endian ordering; build up number */
        while (n++ < size)
            *num = (*num << 8) | avio_r8(pb);
    }

    return 0;
}

/*
 * Read the next element as a float.
 * 0 is success, < 0 is failure.
 */
static int ebml_read_float(AVIOContext *pb, int size, double *num)
{
    if (size == 0)
        *num = 0;
    else if (size == 4)
        *num = av_int2float(avio_rb32(pb));
    else if (size == 8)
        *num = av_int2double(avio_rb64(pb));
    else
        return AVERROR_INVALIDDATA;

    return 0;
}

/*
 * Read the next element as an ASCII string.
 * 0 is success, < 0 is failure.
 */
static int ebml_read_ascii(AVIOContext *pb, int size, char **str)
{
    char *res;

    /* EBML strings are usually not 0-terminated, so we allocate one
     * byte more, read the string and NULL-terminate it ourselves. */
    if (!(res = av_malloc(size + 1)))
        return AVERROR(ENOMEM);
    if (avio_read(pb, (uint8_t *) res, size) != size) {
        av_free(res);
        return AVERROR(EIO);
    }
    (res)[size] = '\0';
    av_free(*str);
    *str = res;

    return 0;
}

/*
 * Read the next element as binary data.
 * 0 is success, < 0 is failure.
 */
static int ebml_read_binary(AVIOContext *pb, int length, EbmlBin *bin)
{
    av_fast_padded_malloc(&bin->data, &bin->size, length);
    if (!bin->data)
        return AVERROR(ENOMEM);

    bin->size = length;
    bin->pos  = avio_tell(pb);
    if (avio_read(pb, bin->data, length) != length) {
        av_freep(&bin->data);
        bin->size = 0;
        return AVERROR(EIO);
    }

    return 0;
}

/*
 * Read the next element, but only the header. The contents
 * are supposed to be sub-elements which can be read separately.
 * 0 is success, < 0 is failure.
 */
static int ebml_read_master(MatroskaDemuxContext *matroska, uint64_t length)
{
    AVIOContext *pb = matroska->ctx->pb;
    MatroskaLevel *level;

    if (matroska->num_levels >= EBML_MAX_DEPTH) {
        av_log(matroska->ctx, AV_LOG_ERROR,
               "File moves beyond max. allowed depth (%d)\n", EBML_MAX_DEPTH);
        return AVERROR(ENOSYS);
    }

    level         = &matroska->levels[matroska->num_levels++];
    level->start  = avio_tell(pb);
    level->length = length;

    return 0;
}

/*
 * Read signed/unsigned "EBML" numbers.
 * Return: number of bytes processed, < 0 on error
 */
static int matroska_ebmlnum_uint(MatroskaDemuxContext *matroska,
                                 uint8_t *data, uint32_t size, uint64_t *num)
{
    AVIOContext pb;
    ffio_init_context(&pb, data, size, 0, NULL, NULL, NULL, NULL);
    return ebml_read_num(matroska, &pb, FFMIN(size, 8), num);
}

/*
 * Same as above, but signed.
 */
static int matroska_ebmlnum_sint(MatroskaDemuxContext *matroska,
                                 uint8_t *data, uint32_t size, int64_t *num)
{
    uint64_t unum;
    int res;

    /* read as unsigned number first */
    if ((res = matroska_ebmlnum_uint(matroska, data, size, &unum)) < 0)
        return res;

    /* make signed (weird way) */
    *num = unum - ((1LL << (7 * res - 1)) - 1);

    return res;
}

static int ebml_parse_elem(MatroskaDemuxContext *matroska,
                           EbmlSyntax *syntax, void *data);

static int ebml_parse_id(MatroskaDemuxContext *matroska, EbmlSyntax *syntax,
                         uint32_t id, void *data)
{
    int i;
    for (i = 0; syntax[i].id; i++)
        if (id == syntax[i].id)
            break;
    if (!syntax[i].id && id == MATROSKA_ID_CLUSTER &&
        matroska->num_levels > 0                   &&
        matroska->levels[matroska->num_levels - 1].length == 0xffffffffffffff)
        return 0;  // we reached the end of an unknown size cluster
    if (!syntax[i].id && id != EBML_ID_VOID && id != EBML_ID_CRC32) {
        av_log(matroska->ctx, AV_LOG_DEBUG, "Unknown entry 0x%"PRIX32"\n", id);
    }
    return ebml_parse_elem(matroska, &syntax[i], data);
}

static int ebml_parse(MatroskaDemuxContext *matroska, EbmlSyntax *syntax,
                      void *data)
{
    if (!matroska->current_id) {
        uint64_t id;
        int res = ebml_read_num(matroska, matroska->ctx->pb, 4, &id);
        if (res < 0)
            return res;
        matroska->current_id = id | 1 << 7 * res;
    }
    return ebml_parse_id(matroska, syntax, matroska->current_id, data);
}

static int ebml_parse_nest(MatroskaDemuxContext *matroska, EbmlSyntax *syntax,
                           void *data)
{
    int i, res = 0;

    for (i = 0; syntax[i].id; i++)
        switch (syntax[i].type) {
        case EBML_UINT:
            *(uint64_t *) ((char *) data + syntax[i].data_offset) = syntax[i].def.u;
            break;
        case EBML_FLOAT:
            *(double *) ((char *) data + syntax[i].data_offset) = syntax[i].def.f;
            break;
        case EBML_STR:
        case EBML_UTF8:
            // the default may be NULL
            if (syntax[i].def.s) {
                uint8_t **dst = (uint8_t **) ((uint8_t *) data + syntax[i].data_offset);
                *dst = av_strdup(syntax[i].def.s);
                if (!*dst)
                    return AVERROR(ENOMEM);
            }
            break;
        }

    while (!res && !ebml_level_end(matroska))
        res = ebml_parse(matroska, syntax, data);

    return res;
}

/*
 * Allocate and return the entry for the level1 element with the given ID. If
 * an entry already exists, return the existing entry.
 */
static MatroskaLevel1Element *matroska_find_level1_elem(MatroskaDemuxContext *matroska,
                                                        uint32_t id)
{
    int i;
    MatroskaLevel1Element *elem;

    // Some files link to all clusters; useless.
    if (id == MATROSKA_ID_CLUSTER)
        return NULL;

    // There can be multiple seekheads.
    if (id != MATROSKA_ID_SEEKHEAD) {
        for (i = 0; i < matroska->num_level1_elems; i++) {
            if (matroska->level1_elems[i].id == id)
                return &matroska->level1_elems[i];
        }
    }

    // Only a completely broken file would have more elements.
    // It also provides a low-effort way to escape from circular seekheads
    // (every iteration will add a level1 entry).
    if (matroska->num_level1_elems >= FF_ARRAY_ELEMS(matroska->level1_elems)) {
        av_log(matroska->ctx, AV_LOG_ERROR, "Too many level1 elements or circular seekheads.\n");
        return NULL;
    }

    elem = &matroska->level1_elems[matroska->num_level1_elems++];
    *elem = (MatroskaLevel1Element){.id = id};

    return elem;
}

static int ebml_parse_elem(MatroskaDemuxContext *matroska,
                           EbmlSyntax *syntax, void *data)
{
    static const uint64_t max_lengths[EBML_TYPE_COUNT] = {
        [EBML_UINT]  = 8,
        [EBML_FLOAT] = 8,
        // max. 16 MB for strings
        [EBML_STR]   = 0x1000000,
        [EBML_UTF8]  = 0x1000000,
        // max. 256 MB for binary data
        [EBML_BIN]   = 0x10000000,
        // no limits for anything else
    };
    AVIOContext *pb = matroska->ctx->pb;
    uint32_t id = syntax->id;
    uint64_t length;
    int res;
    void *newelem;
    MatroskaLevel1Element *level1_elem;

    data = (char *) data + syntax->data_offset;
    if (syntax->list_elem_size) {
        EbmlList *list = data;
        newelem = av_realloc_array(list->elem, list->nb_elem + 1, syntax->list_elem_size);
        if (!newelem)
            return AVERROR(ENOMEM);
        list->elem = newelem;
        data = (char *) list->elem + list->nb_elem * syntax->list_elem_size;
        memset(data, 0, syntax->list_elem_size);
        list->nb_elem++;
    }

    if (syntax->type != EBML_PASS && syntax->type != EBML_STOP) {
        matroska->current_id = 0;
        if ((res = ebml_read_length(matroska, pb, &length)) < 0)
            return res;
        if (max_lengths[syntax->type] && length > max_lengths[syntax->type]) {
            av_log(matroska->ctx, AV_LOG_ERROR,
                   "Invalid length 0x%"PRIx64" > 0x%"PRIx64" for syntax element %i\n",
                   length, max_lengths[syntax->type], syntax->type);
            return AVERROR_INVALIDDATA;
        }
    }

    switch (syntax->type) {
    case EBML_UINT:
        res = ebml_read_uint(pb, length, data);
        break;
    case EBML_SINT:
        res = ebml_read_sint(pb, length, data);
        break;
    case EBML_FLOAT:
        res = ebml_read_float(pb, length, data);
        break;
    case EBML_STR:
    case EBML_UTF8:
        res = ebml_read_ascii(pb, length, data);
        break;
    case EBML_BIN:
        res = ebml_read_binary(pb, length, data);
        break;
    case EBML_LEVEL1:
    case EBML_NEST:
        if ((res = ebml_read_master(matroska, length)) < 0)
            return res;
        if (id == MATROSKA_ID_SEGMENT)
            matroska->segment_start = avio_tell(matroska->ctx->pb);
        if (id == MATROSKA_ID_CUES)
            matroska->cues_parsing_deferred = 0;
        if (syntax->type == EBML_LEVEL1 &&
            (level1_elem = matroska_find_level1_elem(matroska, syntax->id))) {
            if (level1_elem->parsed)
                av_log(matroska->ctx, AV_LOG_ERROR, "Duplicate element\n");
            level1_elem->parsed = 1;
        }
        return ebml_parse_nest(matroska, syntax->def.n, data);
    case EBML_PASS:
        return ebml_parse_id(matroska, syntax->def.n, id, data);
    case EBML_STOP:
        return 1;
    default:
        if (ffio_limit(pb, length) != length)
            return AVERROR(EIO);
        return avio_skip(pb, length) < 0 ? AVERROR(EIO) : 0;
    }
    if (res == AVERROR_INVALIDDATA)
        av_log(matroska->ctx, AV_LOG_ERROR, "Invalid element\n");
    else if (res == AVERROR(EIO))
        av_log(matroska->ctx, AV_LOG_ERROR, "Read error\n");
    return res;
}

static void ebml_free(EbmlSyntax *syntax, void *data)
{
    int i, j;
    for (i = 0; syntax[i].id; i++) {
        void *data_off = (char *) data + syntax[i].data_offset;
        switch (syntax[i].type) {
        case EBML_STR:
        case EBML_UTF8:
            av_freep(data_off);
            break;
        case EBML_BIN:
            av_freep(&((EbmlBin *) data_off)->data);
            break;
        case EBML_LEVEL1:
        case EBML_NEST:
            if (syntax[i].list_elem_size) {
                EbmlList *list = data_off;
                char *ptr = list->elem;
                for (j = 0; j < list->nb_elem;
                     j++, ptr += syntax[i].list_elem_size)
                    ebml_free(syntax[i].def.n, ptr);
                av_freep(&list->elem);
            } else
                ebml_free(syntax[i].def.n, data_off);
        default:
            break;
        }
    }
}

/*
 * Autodetecting...
 */
static int matroska_probe(AVProbeData *p)
{
    uint64_t total = 0;
    int len_mask = 0x80, size = 1, n = 1, i;

    /* EBML header? */
    if (AV_RB32(p->buf) != EBML_ID_HEADER)
        return 0;

    /* length of header */
    total = p->buf[4];
    while (size <= 8 && !(total & len_mask)) {
        size++;
        len_mask >>= 1;
    }
    if (size > 8)
        return 0;
    total &= (len_mask - 1);
    while (n < size)
        total = (total << 8) | p->buf[4 + n++];

    /* Does the probe data contain the whole header? */
    if (p->buf_size < 4 + size + total)
        return 0;

    /* The header should contain a known document type. For now,
     * we don't parse the whole header but simply check for the
     * availability of that array of characters inside the header.
     * Not fully fool-proof, but good enough. */
    for (i = 0; i < FF_ARRAY_ELEMS(matroska_doctypes); i++) {
        int probelen = strlen(matroska_doctypes[i]);
        if (total < probelen)
            continue;
        for (n = 4 + size; n <= 4 + size + total - probelen; n++)
            if (!memcmp(p->buf + n, matroska_doctypes[i], probelen))
                return AVPROBE_SCORE_MAX;
    }

    // probably valid EBML header but no recognized doctype
    return AVPROBE_SCORE_EXTENSION;
}

static MatroskaTrack *matroska_find_track_by_num(MatroskaDemuxContext *matroska,
                                                 int num)
{
    MatroskaTrack *tracks = matroska->tracks.elem;
    int i;

    for (i = 0; i < matroska->tracks.nb_elem; i++)
        if (tracks[i].num == num)
            return &tracks[i];

    av_log(matroska->ctx, AV_LOG_ERROR, "Invalid track number %d\n", num);
    return NULL;
}

static int matroska_decode_buffer(uint8_t **buf, int *buf_size,
                                  MatroskaTrack *track)
{
    MatroskaTrackEncoding *encodings = track->encodings.elem;
    uint8_t *data = *buf;
    int isize = *buf_size;
    uint8_t *pkt_data = NULL;
    uint8_t av_unused *newpktdata;
    int pkt_size = isize;
    int result = 0;
    int olen;

    if (pkt_size >= 10000000U)
        return AVERROR_INVALIDDATA;

    switch (encodings[0].compression.algo) {
    case MATROSKA_TRACK_ENCODING_COMP_HEADERSTRIP:
    {
        int header_size = encodings[0].compression.settings.size;
        uint8_t *header = encodings[0].compression.settings.data;

        if (header_size && !header) {
            av_log(NULL, AV_LOG_ERROR, "Compression size but no data in headerstrip\n");
            return -1;
        }

        if (!header_size)
            return 0;

        pkt_size = isize + header_size;
        pkt_data = av_malloc(pkt_size);
        if (!pkt_data)
            return AVERROR(ENOMEM);

        memcpy(pkt_data, header, header_size);
        memcpy(pkt_data + header_size, data, isize);
        break;
    }
#if CONFIG_LZO
    case MATROSKA_TRACK_ENCODING_COMP_LZO:
        do {
            olen       = pkt_size *= 3;
            newpktdata = av_realloc(pkt_data, pkt_size + AV_LZO_OUTPUT_PADDING);
            if (!newpktdata) {
                result = AVERROR(ENOMEM);
                goto failed;
            }
            pkt_data = newpktdata;
            result   = av_lzo1x_decode(pkt_data, &olen, data, &isize);
        } while (result == AV_LZO_OUTPUT_FULL && pkt_size < 10000000);
        if (result) {
            result = AVERROR_INVALIDDATA;
            goto failed;
        }
        pkt_size -= olen;
        break;
#endif
#if CONFIG_ZLIB
    case MATROSKA_TRACK_ENCODING_COMP_ZLIB:
    {
        z_stream zstream = { 0 };
        if (inflateInit(&zstream) != Z_OK)
            return -1;
        zstream.next_in  = data;
        zstream.avail_in = isize;
        do {
            pkt_size  *= 3;
            newpktdata = av_realloc(pkt_data, pkt_size);
            if (!newpktdata) {
                inflateEnd(&zstream);
                goto failed;
            }
            pkt_data          = newpktdata;
            zstream.avail_out = pkt_size - zstream.total_out;
            zstream.next_out  = pkt_data + zstream.total_out;
            if (pkt_data) {
                result = inflate(&zstream, Z_NO_FLUSH);
            } else
                result = Z_MEM_ERROR;
        } while (result == Z_OK && pkt_size < 10000000);
        pkt_size = zstream.total_out;
        inflateEnd(&zstream);
        if (result != Z_STREAM_END) {
            if (result == Z_MEM_ERROR)
                result = AVERROR(ENOMEM);
            else
                result = AVERROR_INVALIDDATA;
            goto failed;
        }
        break;
    }
#endif
#if CONFIG_BZLIB
    case MATROSKA_TRACK_ENCODING_COMP_BZLIB:
    {
        bz_stream bzstream = { 0 };
        if (BZ2_bzDecompressInit(&bzstream, 0, 0) != BZ_OK)
            return -1;
        bzstream.next_in  = data;
        bzstream.avail_in = isize;
        do {
            pkt_size  *= 3;
            newpktdata = av_realloc(pkt_data, pkt_size);
            if (!newpktdata) {
                BZ2_bzDecompressEnd(&bzstream);
                goto failed;
            }
            pkt_data           = newpktdata;
            bzstream.avail_out = pkt_size - bzstream.total_out_lo32;
            bzstream.next_out  = pkt_data + bzstream.total_out_lo32;
            if (pkt_data) {
                result = BZ2_bzDecompress(&bzstream);
            } else
                result = BZ_MEM_ERROR;
        } while (result == BZ_OK && pkt_size < 10000000);
        pkt_size = bzstream.total_out_lo32;
        BZ2_bzDecompressEnd(&bzstream);
        if (result != BZ_STREAM_END) {
            if (result == BZ_MEM_ERROR)
                result = AVERROR(ENOMEM);
            else
                result = AVERROR_INVALIDDATA;
            goto failed;
        }
        break;
    }
#endif
    default:
        return AVERROR_INVALIDDATA;
    }

    *buf      = pkt_data;
    *buf_size = pkt_size;
    return 0;

failed:
    av_free(pkt_data);
    return result;
}

static void matroska_convert_tag(AVFormatContext *s, EbmlList *list,
                                 AVDictionary **metadata, char *prefix)
{
    MatroskaTag *tags = list->elem;
    char key[1024];
    int i;

    for (i = 0; i < list->nb_elem; i++) {
        const char *lang = tags[i].lang &&
                           strcmp(tags[i].lang, "und") ? tags[i].lang : NULL;

        if (!tags[i].name) {
            av_log(s, AV_LOG_WARNING, "Skipping invalid tag with no TagName.\n");
            continue;
        }
        if (prefix)
            snprintf(key, sizeof(key), "%s/%s", prefix, tags[i].name);
        else
            av_strlcpy(key, tags[i].name, sizeof(key));
        if (tags[i].def || !lang) {
            av_dict_set(metadata, key, tags[i].string, 0);
            if (tags[i].sub.nb_elem)
                matroska_convert_tag(s, &tags[i].sub, metadata, key);
        }
        if (lang) {
            av_strlcat(key, "-", sizeof(key));
            av_strlcat(key, lang, sizeof(key));
            av_dict_set(metadata, key, tags[i].string, 0);
            if (tags[i].sub.nb_elem)
                matroska_convert_tag(s, &tags[i].sub, metadata, key);
        }
    }
    ff_metadata_conv(metadata, NULL, ff_mkv_metadata_conv);
}

static void matroska_convert_tags(AVFormatContext *s)
{
    MatroskaDemuxContext *matroska = s->priv_data;
    MatroskaTags *tags = matroska->tags.elem;
    int i, j;

    for (i = 0; i < matroska->tags.nb_elem; i++) {
        if (tags[i].target.attachuid) {
            MatroskaAttachment *attachment = matroska->attachments.elem;
            for (j = 0; j < matroska->attachments.nb_elem; j++)
                if (attachment[j].uid == tags[i].target.attachuid &&
                    attachment[j].stream)
                    matroska_convert_tag(s, &tags[i].tag,
                                         &attachment[j].stream->metadata, NULL);
        } else if (tags[i].target.chapteruid) {
            MatroskaChapter *chapter = matroska->chapters.elem;
            for (j = 0; j < matroska->chapters.nb_elem; j++)
                if (chapter[j].uid == tags[i].target.chapteruid &&
                    chapter[j].chapter)
                    matroska_convert_tag(s, &tags[i].tag,
                                         &chapter[j].chapter->metadata, NULL);
        } else if (tags[i].target.trackuid) {
            MatroskaTrack *track = matroska->tracks.elem;
            for (j = 0; j < matroska->tracks.nb_elem; j++)
                if (track[j].uid == tags[i].target.trackuid && track[j].stream)
                    matroska_convert_tag(s, &tags[i].tag,
                                         &track[j].stream->metadata, NULL);
        } else {
            matroska_convert_tag(s, &tags[i].tag, &s->metadata,
                                 tags[i].target.type);
        }
    }
}

static int matroska_parse_seekhead_entry(MatroskaDemuxContext *matroska,
                                         uint64_t pos)
{
    uint32_t level_up       = matroska->level_up;
    uint32_t saved_id       = matroska->current_id;
    int64_t before_pos = avio_tell(matroska->ctx->pb);
    MatroskaLevel level;
    int64_t offset;
    int ret = 0;

    /* seek */
    offset = pos + matroska->segment_start;
    if (avio_seek(matroska->ctx->pb, offset, SEEK_SET) == offset) {
        /* We don't want to lose our seekhead level, so we add
         * a dummy. This is a crude hack. */
        if (matroska->num_levels == EBML_MAX_DEPTH) {
            av_log(matroska->ctx, AV_LOG_INFO,
                   "Max EBML element depth (%d) reached, "
                   "cannot parse further.\n", EBML_MAX_DEPTH);
            ret = AVERROR_INVALIDDATA;
        } else {
            level.start  = 0;
            level.length = (uint64_t) -1;
            matroska->levels[matroska->num_levels] = level;
            matroska->num_levels++;
            matroska->current_id                   = 0;

            ret = ebml_parse(matroska, matroska_segment, matroska);

            /* remove dummy level */
            while (matroska->num_levels) {
                uint64_t length = matroska->levels[--matroska->num_levels].length;
                if (length == (uint64_t) -1)
                    break;
            }
        }
    }
    /* seek back */
    avio_seek(matroska->ctx->pb, before_pos, SEEK_SET);
    matroska->level_up   = level_up;
    matroska->current_id = saved_id;

    return ret;
}

static void matroska_execute_seekhead(MatroskaDemuxContext *matroska)
{
    EbmlList *seekhead_list = &matroska->seekhead;
    int i;

    // we should not do any seeking in the streaming case
    if (!matroska->ctx->pb->seekable)
        return;

    for (i = 0; i < seekhead_list->nb_elem; i++) {
        MatroskaSeekhead *seekheads = seekhead_list->elem;
        uint32_t id  = seekheads[i].id;
        uint64_t pos = seekheads[i].pos;

        MatroskaLevel1Element *elem = matroska_find_level1_elem(matroska, id);
        if (!elem || elem->parsed)
            continue;

        elem->pos = pos;

        // defer cues parsing until we actually need cue data.
        if (id == MATROSKA_ID_CUES)
            continue;

        if (matroska_parse_seekhead_entry(matroska, pos) < 0) {
            // mark index as broken
            matroska->cues_parsing_deferred = -1;
            break;
        }

        elem->parsed = 1;
    }
}

static void matroska_add_index_entries(MatroskaDemuxContext *matroska)
{
    EbmlList *index_list;
    MatroskaIndex *index;
    int index_scale = 1;
    int i, j;

    if (matroska->ctx->flags & AVFMT_FLAG_IGNIDX)
        return;

    index_list = &matroska->index;
    index      = index_list->elem;
    if (index_list->nb_elem &&
        index[0].time > 1E14 / matroska->time_scale) {
        av_log(matroska->ctx, AV_LOG_WARNING, "Working around broken index.\n");
        index_scale = matroska->time_scale;
    }
    for (i = 0; i < index_list->nb_elem; i++) {
        EbmlList *pos_list    = &index[i].pos;
        MatroskaIndexPos *pos = pos_list->elem;
        for (j = 0; j < pos_list->nb_elem; j++) {
            MatroskaTrack *track = matroska_find_track_by_num(matroska,
                                                              pos[j].track);
            if (track && track->stream)
                av_add_index_entry(track->stream,
                                   pos[j].pos + matroska->segment_start,
                                   index[i].time / index_scale, 0, 0,
                                   AVINDEX_KEYFRAME);
        }
    }
}

static void matroska_parse_cues(MatroskaDemuxContext *matroska) {
    int i;

    if (matroska->ctx->flags & AVFMT_FLAG_IGNIDX)
        return;

    for (i = 0; i < matroska->num_level1_elems; i++) {
        MatroskaLevel1Element *elem = &matroska->level1_elems[i];
        if (elem->id == MATROSKA_ID_CUES && !elem->parsed) {
            if (matroska_parse_seekhead_entry(matroska, elem->pos) < 0)
                matroska->cues_parsing_deferred = -1;
            elem->parsed = 1;
            break;
        }
    }

    matroska_add_index_entries(matroska);
}

static int matroska_aac_profile(char *codec_id)
{
    static const char *const aac_profiles[] = { "MAIN", "LC", "SSR" };
    int profile;

    for (profile = 0; profile < FF_ARRAY_ELEMS(aac_profiles); profile++)
        if (strstr(codec_id, aac_profiles[profile]))
            break;
    return profile + 1;
}

static int matroska_aac_sri(int samplerate)
{
    int sri;

    for (sri = 0; sri < FF_ARRAY_ELEMS(avpriv_mpeg4audio_sample_rates); sri++)
        if (avpriv_mpeg4audio_sample_rates[sri] == samplerate)
            break;
    return sri;
}

static void matroska_metadata_creation_time(AVDictionary **metadata, int64_t date_utc)
{
    char buffer[32];
    /* Convert to seconds and adjust by number of seconds between 2001-01-01 and Epoch */
    time_t creation_time = date_utc / 1000000000 + 978307200;
    struct tm tmpbuf, *ptm = gmtime_r(&creation_time, &tmpbuf);
    if (!ptm) return;
    if (strftime(buffer, sizeof(buffer), "%Y-%m-%d %H:%M:%S", ptm))
        av_dict_set(metadata, "creation_time", buffer, 0);
}

static int matroska_parse_flac(AVFormatContext *s,
                               MatroskaTrack *track,
                               int *offset)
{
    AVStream *st = track->stream;
    uint8_t *p = track->codec_priv.data;
    int size   = track->codec_priv.size;

    if (size < 8 + FLAC_STREAMINFO_SIZE || p[4] & 0x7f) {
        av_log(s, AV_LOG_WARNING, "Invalid FLAC private data\n");
        track->codec_priv.size = 0;
        return 0;
    }
    *offset = 8;
    track->codec_priv.size = 8 + FLAC_STREAMINFO_SIZE;

    p    += track->codec_priv.size;
    size -= track->codec_priv.size;

    /* parse the remaining metadata blocks if present */
    while (size >= 4) {
        int block_last, block_type, block_size;

        flac_parse_block_header(p, &block_last, &block_type, &block_size);

        p    += 4;
        size -= 4;
        if (block_size > size)
            return 0;

        /* check for the channel mask */
        if (block_type == FLAC_METADATA_TYPE_VORBIS_COMMENT) {
            AVDictionary *dict = NULL;
            AVDictionaryEntry *chmask;

            ff_vorbis_comment(s, &dict, p, block_size, 0);
            chmask = av_dict_get(dict, "WAVEFORMATEXTENSIBLE_CHANNEL_MASK", NULL, 0);
            if (chmask) {
                uint64_t mask = strtol(chmask->value, NULL, 0);
                if (!mask || mask & ~0x3ffffULL) {
                    av_log(s, AV_LOG_WARNING,
                           "Invalid value of WAVEFORMATEXTENSIBLE_CHANNEL_MASK\n");
                } else
                    st->codec->channel_layout = mask;
            }
            av_dict_free(&dict);
        }

        p    += block_size;
        size -= block_size;
    }

    return 0;
}

static int matroska_parse_tracks(AVFormatContext *s)
{
    MatroskaDemuxContext *matroska = s->priv_data;
    MatroskaTrack *tracks = matroska->tracks.elem;
    AVStream *st;
    int i, j, ret;
    int k;

    for (i = 0; i < matroska->tracks.nb_elem; i++) {
        MatroskaTrack *track = &tracks[i];
        enum AVCodecID codec_id = AV_CODEC_ID_NONE;
        EbmlList *encodings_list = &track->encodings;
        MatroskaTrackEncoding *encodings = encodings_list->elem;
        uint8_t *extradata = NULL;
        int extradata_size = 0;
        int extradata_offset = 0;
        uint32_t fourcc = 0;
        AVIOContext b;
        char* key_id_base64 = NULL;
        int bit_depth = -1;

        /* Apply some sanity checks. */
        if (track->type != MATROSKA_TRACK_TYPE_VIDEO &&
            track->type != MATROSKA_TRACK_TYPE_AUDIO &&
            track->type != MATROSKA_TRACK_TYPE_SUBTITLE &&
            track->type != MATROSKA_TRACK_TYPE_METADATA) {
            av_log(matroska->ctx, AV_LOG_INFO,
                   "Unknown or unsupported track type %"PRIu64"\n",
                   track->type);
            continue;
        }
        if (!track->codec_id)
            continue;

        if (track->type == MATROSKA_TRACK_TYPE_VIDEO) {
            if (!track->default_duration && track->video.frame_rate > 0)
                track->default_duration = 1000000000 / track->video.frame_rate;
            if (track->video.display_width == -1)
                track->video.display_width = track->video.pixel_width;
            if (track->video.display_height == -1)
                track->video.display_height = track->video.pixel_height;
            if (track->video.color_space.size == 4)
                fourcc = AV_RL32(track->video.color_space.data);
        } else if (track->type == MATROSKA_TRACK_TYPE_AUDIO) {
            if (!track->audio.out_samplerate)
                track->audio.out_samplerate = track->audio.samplerate;
        }
        if (encodings_list->nb_elem > 1) {
            av_log(matroska->ctx, AV_LOG_ERROR,
                   "Multiple combined encodings not supported");
        } else if (encodings_list->nb_elem == 1) {
            if (encodings[0].type) {
                if (encodings[0].encryption.key_id.size > 0) {
                    /* Save the encryption key id to be stored later as a
                       metadata tag. */
                    const int b64_size = AV_BASE64_SIZE(encodings[0].encryption.key_id.size);
                    key_id_base64 = av_malloc(b64_size);
                    if (key_id_base64 == NULL)
                        return AVERROR(ENOMEM);

                    av_base64_encode(key_id_base64, b64_size,
                                     encodings[0].encryption.key_id.data,
                                     encodings[0].encryption.key_id.size);
                } else {
                    encodings[0].scope = 0;
                    av_log(matroska->ctx, AV_LOG_ERROR,
                           "Unsupported encoding type");
                }
            } else if (
#if CONFIG_ZLIB
                 encodings[0].compression.algo != MATROSKA_TRACK_ENCODING_COMP_ZLIB  &&
#endif
#if CONFIG_BZLIB
                 encodings[0].compression.algo != MATROSKA_TRACK_ENCODING_COMP_BZLIB &&
#endif
#if CONFIG_LZO
                 encodings[0].compression.algo != MATROSKA_TRACK_ENCODING_COMP_LZO   &&
#endif
                 encodings[0].compression.algo != MATROSKA_TRACK_ENCODING_COMP_HEADERSTRIP) {
                encodings[0].scope = 0;
                av_log(matroska->ctx, AV_LOG_ERROR,
                       "Unsupported encoding type");
            } else if (track->codec_priv.size && encodings[0].scope & 2) {
                uint8_t *codec_priv = track->codec_priv.data;
                int ret = matroska_decode_buffer(&track->codec_priv.data,
                                                 &track->codec_priv.size,
                                                 track);
                if (ret < 0) {
                    track->codec_priv.data = NULL;
                    track->codec_priv.size = 0;
                    av_log(matroska->ctx, AV_LOG_ERROR,
                           "Failed to decode codec private data\n");
                }

                if (codec_priv != track->codec_priv.data)
                    av_free(codec_priv);
            }
        }

        for (j = 0; ff_mkv_codec_tags[j].id != AV_CODEC_ID_NONE; j++) {
            if (!strncmp(ff_mkv_codec_tags[j].str, track->codec_id,
                         strlen(ff_mkv_codec_tags[j].str))) {
                codec_id = ff_mkv_codec_tags[j].id;
                break;
            }
        }

        st = track->stream = avformat_new_stream(s, NULL);
        if (!st) {
            av_free(key_id_base64);
            return AVERROR(ENOMEM);
        }

        if (key_id_base64) {
            /* export encryption key id as base64 metadata tag */
            av_dict_set(&st->metadata, "enc_key_id", key_id_base64, 0);
            av_freep(&key_id_base64);
        }

        if (!strcmp(track->codec_id, "V_MS/VFW/FOURCC") &&
             track->codec_priv.size >= 40               &&
            track->codec_priv.data) {
            track->ms_compat    = 1;
            bit_depth           = AV_RL16(track->codec_priv.data + 14);
            fourcc              = AV_RL32(track->codec_priv.data + 16);
            codec_id            = ff_codec_get_id(ff_codec_bmp_tags,
                                                  fourcc);
            if (!codec_id)
                codec_id        = ff_codec_get_id(ff_codec_movvideo_tags,
                                                  fourcc);
            extradata_offset    = 40;
        } else if (!strcmp(track->codec_id, "A_MS/ACM") &&
                   track->codec_priv.size >= 14         &&
                   track->codec_priv.data) {
            int ret;
            ffio_init_context(&b, track->codec_priv.data,
                              track->codec_priv.size,
                              0, NULL, NULL, NULL, NULL);
            ret = ff_get_wav_header(&b, st->codec, track->codec_priv.size, 0);
            if (ret < 0)
                return ret;
            codec_id         = st->codec->codec_id;
            extradata_offset = FFMIN(track->codec_priv.size, 18);
        } else if (!strcmp(track->codec_id, "A_QUICKTIME")
                   && (track->codec_priv.size >= 86)
                   && (track->codec_priv.data)) {
            fourcc = AV_RL32(track->codec_priv.data + 4);
            codec_id = ff_codec_get_id(ff_codec_movaudio_tags, fourcc);
            if (ff_codec_get_id(ff_codec_movaudio_tags, AV_RL32(track->codec_priv.data))) {
                fourcc = AV_RL32(track->codec_priv.data);
                codec_id = ff_codec_get_id(ff_codec_movaudio_tags, fourcc);
            }
        } else if (!strcmp(track->codec_id, "V_QUICKTIME") &&
                   (track->codec_priv.size >= 21)          &&
                   (track->codec_priv.data)) {
            fourcc   = AV_RL32(track->codec_priv.data + 4);
            codec_id = ff_codec_get_id(ff_codec_movvideo_tags, fourcc);
            if (ff_codec_get_id(ff_codec_movvideo_tags, AV_RL32(track->codec_priv.data))) {
                fourcc   = AV_RL32(track->codec_priv.data);
                codec_id = ff_codec_get_id(ff_codec_movvideo_tags, fourcc);
            }
            if (codec_id == AV_CODEC_ID_NONE && AV_RL32(track->codec_priv.data+4) == AV_RL32("SMI "))
                codec_id = AV_CODEC_ID_SVQ3;
        } else if (codec_id == AV_CODEC_ID_PCM_S16BE) {
            switch (track->audio.bitdepth) {
            case  8:
                codec_id = AV_CODEC_ID_PCM_U8;
                break;
            case 24:
                codec_id = AV_CODEC_ID_PCM_S24BE;
                break;
            case 32:
                codec_id = AV_CODEC_ID_PCM_S32BE;
                break;
            }
        } else if (codec_id == AV_CODEC_ID_PCM_S16LE) {
            switch (track->audio.bitdepth) {
            case  8:
                codec_id = AV_CODEC_ID_PCM_U8;
                break;
            case 24:
                codec_id = AV_CODEC_ID_PCM_S24LE;
                break;
            case 32:
                codec_id = AV_CODEC_ID_PCM_S32LE;
                break;
            }
        } else if (codec_id == AV_CODEC_ID_PCM_F32LE &&
                   track->audio.bitdepth == 64) {
            codec_id = AV_CODEC_ID_PCM_F64LE;
        } else if (codec_id == AV_CODEC_ID_AAC && !track->codec_priv.size) {
            int profile = matroska_aac_profile(track->codec_id);
            int sri     = matroska_aac_sri(track->audio.samplerate);
            extradata   = av_mallocz(5 + FF_INPUT_BUFFER_PADDING_SIZE);
            if (!extradata)
                return AVERROR(ENOMEM);
            extradata[0] = (profile << 3) | ((sri & 0x0E) >> 1);
            extradata[1] = ((sri & 0x01) << 7) | (track->audio.channels << 3);
            if (strstr(track->codec_id, "SBR")) {
                sri            = matroska_aac_sri(track->audio.out_samplerate);
                extradata[2]   = 0x56;
                extradata[3]   = 0xE5;
                extradata[4]   = 0x80 | (sri << 3);
                extradata_size = 5;
            } else
                extradata_size = 2;
        } else if (codec_id == AV_CODEC_ID_ALAC && track->codec_priv.size && track->codec_priv.size < INT_MAX - 12 - FF_INPUT_BUFFER_PADDING_SIZE) {
            /* Only ALAC's magic cookie is stored in Matroska's track headers.
             * Create the "atom size", "tag", and "tag version" fields the
             * decoder expects manually. */
            extradata_size = 12 + track->codec_priv.size;
            extradata      = av_mallocz(extradata_size +
                                        FF_INPUT_BUFFER_PADDING_SIZE);
            if (!extradata)
                return AVERROR(ENOMEM);
            AV_WB32(extradata, extradata_size);
            memcpy(&extradata[4], "alac", 4);
            AV_WB32(&extradata[8], 0);
            memcpy(&extradata[12], track->codec_priv.data,
                   track->codec_priv.size);
        } else if (codec_id == AV_CODEC_ID_TTA) {
            extradata_size = 30;
            extradata      = av_mallocz(extradata_size + FF_INPUT_BUFFER_PADDING_SIZE);
            if (!extradata)
                return AVERROR(ENOMEM);
            ffio_init_context(&b, extradata, extradata_size, 1,
                              NULL, NULL, NULL, NULL);
            avio_write(&b, "TTA1", 4);
            avio_wl16(&b, 1);
            avio_wl16(&b, track->audio.channels);
            avio_wl16(&b, track->audio.bitdepth);
            if (track->audio.out_samplerate < 0 || track->audio.out_samplerate > INT_MAX)
                return AVERROR_INVALIDDATA;
            avio_wl32(&b, track->audio.out_samplerate);
            avio_wl32(&b, av_rescale((matroska->duration * matroska->time_scale),
                                     track->audio.out_samplerate,
                                     AV_TIME_BASE * 1000));
        } else if (codec_id == AV_CODEC_ID_RV10 ||
                   codec_id == AV_CODEC_ID_RV20 ||
                   codec_id == AV_CODEC_ID_RV30 ||
                   codec_id == AV_CODEC_ID_RV40) {
            extradata_offset = 26;
        } else if (codec_id == AV_CODEC_ID_RA_144) {
            track->audio.out_samplerate = 8000;
            track->audio.channels       = 1;
        } else if ((codec_id == AV_CODEC_ID_RA_288 ||
                    codec_id == AV_CODEC_ID_COOK   ||
                    codec_id == AV_CODEC_ID_ATRAC3 ||
                    codec_id == AV_CODEC_ID_SIPR)
                      && track->codec_priv.data) {
            int flavor;

            ffio_init_context(&b, track->codec_priv.data,
                              track->codec_priv.size,
                              0, NULL, NULL, NULL, NULL);
            avio_skip(&b, 22);
            flavor                       = avio_rb16(&b);
            track->audio.coded_framesize = avio_rb32(&b);
            avio_skip(&b, 12);
            track->audio.sub_packet_h    = avio_rb16(&b);
            track->audio.frame_size      = avio_rb16(&b);
            track->audio.sub_packet_size = avio_rb16(&b);
            if (flavor                        < 0 ||
                track->audio.coded_framesize <= 0 ||
                track->audio.sub_packet_h    <= 0 ||
                track->audio.frame_size      <= 0 ||
                track->audio.sub_packet_size <= 0)
                return AVERROR_INVALIDDATA;
            track->audio.buf = av_malloc_array(track->audio.sub_packet_h,
                                               track->audio.frame_size);
            if (!track->audio.buf)
                return AVERROR(ENOMEM);
            if (codec_id == AV_CODEC_ID_RA_288) {
                st->codec->block_align = track->audio.coded_framesize;
                track->codec_priv.size = 0;
            } else {
                if (codec_id == AV_CODEC_ID_SIPR && flavor < 4) {
                    static const int sipr_bit_rate[4] = { 6504, 8496, 5000, 16000 };
                    track->audio.sub_packet_size = ff_sipr_subpk_size[flavor];
                    st->codec->bit_rate          = sipr_bit_rate[flavor];
                }
                st->codec->block_align = track->audio.sub_packet_size;
                extradata_offset       = 78;
            }
        } else if (codec_id == AV_CODEC_ID_FLAC && track->codec_priv.size) {
            ret = matroska_parse_flac(s, track, &extradata_offset);
            if (ret < 0)
                return ret;
        } else if (codec_id == AV_CODEC_ID_PRORES && track->codec_priv.size == 4) {
            fourcc = AV_RL32(track->codec_priv.data);
        }
        track->codec_priv.size -= extradata_offset;

        if (codec_id == AV_CODEC_ID_NONE)
            av_log(matroska->ctx, AV_LOG_INFO,
                   "Unknown/unsupported AVCodecID %s.\n", track->codec_id);

        if (track->time_scale < 0.01)
            track->time_scale = 1.0;
        avpriv_set_pts_info(st, 64, matroska->time_scale * track->time_scale,
                            1000 * 1000 * 1000);    /* 64 bit pts in ns */

        /* convert the delay from ns to the track timebase */
        track->codec_delay = av_rescale_q(track->codec_delay,
                                          (AVRational){ 1, 1000000000 },
                                          st->time_base);

        st->codec->codec_id = codec_id;

        if (strcmp(track->language, "und"))
            av_dict_set(&st->metadata, "language", track->language, 0);
        av_dict_set(&st->metadata, "title", track->name, 0);

        if (track->flag_default)
            st->disposition |= AV_DISPOSITION_DEFAULT;
        if (track->flag_forced)
            st->disposition |= AV_DISPOSITION_FORCED;

        if (!st->codec->extradata) {
            if (extradata) {
                st->codec->extradata      = extradata;
                st->codec->extradata_size = extradata_size;
            } else if (track->codec_priv.data && track->codec_priv.size > 0) {
                if (ff_alloc_extradata(st->codec, track->codec_priv.size))
                    return AVERROR(ENOMEM);
                memcpy(st->codec->extradata,
                       track->codec_priv.data + extradata_offset,
                       track->codec_priv.size);
            }
        }

        if (track->type == MATROSKA_TRACK_TYPE_VIDEO) {
            MatroskaTrackPlane *planes = track->operation.combine_planes.elem;

            st->codec->codec_type = AVMEDIA_TYPE_VIDEO;
            st->codec->codec_tag  = fourcc;
            if (bit_depth >= 0)
                st->codec->bits_per_coded_sample = bit_depth;
            st->codec->width      = track->video.pixel_width;
            st->codec->height     = track->video.pixel_height;
            av_reduce(&st->sample_aspect_ratio.num,
                      &st->sample_aspect_ratio.den,
                      st->codec->height * track->video.display_width,
                      st->codec->width  * track->video.display_height,
                      255);
            if (st->codec->codec_id != AV_CODEC_ID_HEVC)
                st->need_parsing = AVSTREAM_PARSE_HEADERS;

            if (track->default_duration) {
                av_reduce(&st->avg_frame_rate.num, &st->avg_frame_rate.den,
                          1000000000, track->default_duration, 30000);
#if FF_API_R_FRAME_RATE
                if (   st->avg_frame_rate.num < st->avg_frame_rate.den * 1000LL
                    && st->avg_frame_rate.num > st->avg_frame_rate.den * 5LL)
                    st->r_frame_rate = st->avg_frame_rate;
#endif
            }

            /* export stereo mode flag as metadata tag */
            if (track->video.stereo_mode && track->video.stereo_mode < MATROSKA_VIDEO_STEREOMODE_TYPE_NB)
                av_dict_set(&st->metadata, "stereo_mode", ff_matroska_video_stereo_mode[track->video.stereo_mode], 0);

            /* export alpha mode flag as metadata tag  */
            if (track->video.alpha_mode)
                av_dict_set(&st->metadata, "alpha_mode", "1", 0);

            /* if we have virtual track, mark the real tracks */
            for (j=0; j < track->operation.combine_planes.nb_elem; j++) {
                char buf[32];
                if (planes[j].type >= MATROSKA_VIDEO_STEREO_PLANE_COUNT)
                    continue;
                snprintf(buf, sizeof(buf), "%s_%d",
                         ff_matroska_video_stereo_plane[planes[j].type], i);
                for (k=0; k < matroska->tracks.nb_elem; k++)
                    if (planes[j].uid == tracks[k].uid) {
                        av_dict_set(&s->streams[k]->metadata,
                                    "stereo_mode", buf, 0);
                        break;
                    }
            }
            // add stream level stereo3d side data if it is a supported format
            if (track->video.stereo_mode < MATROSKA_VIDEO_STEREOMODE_TYPE_NB &&
                track->video.stereo_mode != 10 && track->video.stereo_mode != 12) {
                int ret = ff_mkv_stereo3d_conv(st, track->video.stereo_mode);
                if (ret < 0)
                    return ret;
            }
        } else if (track->type == MATROSKA_TRACK_TYPE_AUDIO) {
            st->codec->codec_type  = AVMEDIA_TYPE_AUDIO;
            st->codec->sample_rate = track->audio.out_samplerate;
            st->codec->channels    = track->audio.channels;
            if (!st->codec->bits_per_coded_sample)
                st->codec->bits_per_coded_sample = track->audio.bitdepth;
            if (st->codec->codec_id != AV_CODEC_ID_AAC)
                st->need_parsing = AVSTREAM_PARSE_HEADERS;
            if (track->codec_delay > 0) {
                st->codec->delay = av_rescale_q(track->codec_delay,
                                                st->time_base,
                                                (AVRational){1, st->codec->sample_rate});
            }
            if (track->seek_preroll > 0) {
                av_codec_set_seek_preroll(st->codec,
                                          av_rescale_q(track->seek_preroll,
                                                       (AVRational){1, 1000000000},
                                                       (AVRational){1, st->codec->sample_rate}));
            }
        } else if (codec_id == AV_CODEC_ID_WEBVTT) {
            st->codec->codec_type = AVMEDIA_TYPE_SUBTITLE;

            if (!strcmp(track->codec_id, "D_WEBVTT/CAPTIONS")) {
                st->disposition |= AV_DISPOSITION_CAPTIONS;
            } else if (!strcmp(track->codec_id, "D_WEBVTT/DESCRIPTIONS")) {
                st->disposition |= AV_DISPOSITION_DESCRIPTIONS;
            } else if (!strcmp(track->codec_id, "D_WEBVTT/METADATA")) {
                st->disposition |= AV_DISPOSITION_METADATA;
            }
        } else if (track->type == MATROSKA_TRACK_TYPE_SUBTITLE) {
            st->codec->codec_type = AVMEDIA_TYPE_SUBTITLE;
            if (st->codec->codec_id == AV_CODEC_ID_ASS)
                matroska->contains_ssa = 1;
        }
    }

    return 0;
}

static int matroska_read_header(AVFormatContext *s)
{
    MatroskaDemuxContext *matroska = s->priv_data;
    EbmlList *attachments_list = &matroska->attachments;
    EbmlList *chapters_list    = &matroska->chapters;
    MatroskaAttachment *attachments;
    MatroskaChapter *chapters;
    uint64_t max_start = 0;
    int64_t pos;
    Ebml ebml = { 0 };
    int i, j, res;

    matroska->ctx = s;
    matroska->cues_parsing_deferred = 1;

    /* First read the EBML header. */
    if (ebml_parse(matroska, ebml_syntax, &ebml) ||
        ebml.version         > EBML_VERSION      ||
        ebml.max_size        > sizeof(uint64_t)  ||
        ebml.id_length       > sizeof(uint32_t)  ||
        ebml.doctype_version > 3                 ||
        !ebml.doctype) {
        av_log(matroska->ctx, AV_LOG_ERROR,
               "EBML header using unsupported features\n"
               "(EBML version %"PRIu64", doctype %s, doc version %"PRIu64")\n",
               ebml.version, ebml.doctype, ebml.doctype_version);
        ebml_free(ebml_syntax, &ebml);
        return AVERROR_PATCHWELCOME;
    } else if (ebml.doctype_version == 3) {
        av_log(matroska->ctx, AV_LOG_WARNING,
               "EBML header using unsupported features\n"
               "(EBML version %"PRIu64", doctype %s, doc version %"PRIu64")\n",
               ebml.version, ebml.doctype, ebml.doctype_version);
    }
    for (i = 0; i < FF_ARRAY_ELEMS(matroska_doctypes); i++)
        if (!strcmp(ebml.doctype, matroska_doctypes[i]))
            break;
    if (i >= FF_ARRAY_ELEMS(matroska_doctypes)) {
        av_log(s, AV_LOG_WARNING, "Unknown EBML doctype '%s'\n", ebml.doctype);
        if (matroska->ctx->error_recognition & AV_EF_EXPLODE) {
            ebml_free(ebml_syntax, &ebml);
            return AVERROR_INVALIDDATA;
        }
    }
    ebml_free(ebml_syntax, &ebml);

    /* The next thing is a segment. */
    pos = avio_tell(matroska->ctx->pb);
    res = ebml_parse(matroska, matroska_segments, matroska);
    // try resyncing until we find a EBML_STOP type element.
    while (res != 1) {
        res = matroska_resync(matroska, pos);
        if (res < 0)
            return res;
        pos = avio_tell(matroska->ctx->pb);
        res = ebml_parse(matroska, matroska_segment, matroska);
    }
    matroska_execute_seekhead(matroska);

    if (!matroska->time_scale)
        matroska->time_scale = 1000000;
    if (matroska->duration)
        matroska->ctx->duration = matroska->duration * matroska->time_scale *
                                  1000 / AV_TIME_BASE;
    av_dict_set(&s->metadata, "title", matroska->title, 0);
    av_dict_set(&s->metadata, "encoder", matroska->muxingapp, 0);

    if (matroska->date_utc.size == 8)
        matroska_metadata_creation_time(&s->metadata, AV_RB64(matroska->date_utc.data));

    res = matroska_parse_tracks(s);
    if (res < 0)
        return res;

    attachments = attachments_list->elem;
    for (j = 0; j < attachments_list->nb_elem; j++) {
        if (!(attachments[j].filename && attachments[j].mime &&
              attachments[j].bin.data && attachments[j].bin.size > 0)) {
            av_log(matroska->ctx, AV_LOG_ERROR, "incomplete attachment\n");
        } else {
            AVStream *st = avformat_new_stream(s, NULL);
            if (!st)
                break;
            av_dict_set(&st->metadata, "filename", attachments[j].filename, 0);
            av_dict_set(&st->metadata, "mimetype", attachments[j].mime, 0);
            st->codec->codec_id   = AV_CODEC_ID_NONE;
            st->codec->codec_type = AVMEDIA_TYPE_ATTACHMENT;
            if (ff_alloc_extradata(st->codec, attachments[j].bin.size))
                break;
            memcpy(st->codec->extradata, attachments[j].bin.data,
                   attachments[j].bin.size);

            for (i = 0; ff_mkv_mime_tags[i].id != AV_CODEC_ID_NONE; i++) {
                if (!strncmp(ff_mkv_mime_tags[i].str, attachments[j].mime,
                             strlen(ff_mkv_mime_tags[i].str))) {
                    st->codec->codec_id = ff_mkv_mime_tags[i].id;
                    break;
                }
            }
            attachments[j].stream = st;
        }
    }

    chapters = chapters_list->elem;
    for (i = 0; i < chapters_list->nb_elem; i++)
        if (chapters[i].start != AV_NOPTS_VALUE && chapters[i].uid &&
            (max_start == 0 || chapters[i].start > max_start)) {
            chapters[i].chapter =
                avpriv_new_chapter(s, chapters[i].uid,
                                   (AVRational) { 1, 1000000000 },
                                   chapters[i].start, chapters[i].end,
                                   chapters[i].title);
            if (chapters[i].chapter) {
                av_dict_set(&chapters[i].chapter->metadata,
                            "title", chapters[i].title, 0);
            }
            max_start = chapters[i].start;
        }

    matroska_add_index_entries(matroska);

    matroska_convert_tags(s);

    return 0;
}

/*
 * Put one packet in an application-supplied AVPacket struct.
 * Returns 0 on success or -1 on failure.
 */
static int matroska_deliver_packet(MatroskaDemuxContext *matroska,
                                   AVPacket *pkt)
{
    if (matroska->num_packets > 0) {
        memcpy(pkt, matroska->packets[0], sizeof(AVPacket));
        av_freep(&matroska->packets[0]);
        if (matroska->num_packets > 1) {
            void *newpackets;
            memmove(&matroska->packets[0], &matroska->packets[1],
                    (matroska->num_packets - 1) * sizeof(AVPacket *));
            newpackets = av_realloc(matroska->packets,
                                    (matroska->num_packets - 1) *
                                    sizeof(AVPacket *));
            if (newpackets)
                matroska->packets = newpackets;
        } else {
            av_freep(&matroska->packets);
            matroska->prev_pkt = NULL;
        }
        matroska->num_packets--;
        return 0;
    }

    return -1;
}

/*
 * Free all packets in our internal queue.
 */
static void matroska_clear_queue(MatroskaDemuxContext *matroska)
{
    matroska->prev_pkt = NULL;
    if (matroska->packets) {
        int n;
        for (n = 0; n < matroska->num_packets; n++) {
            av_free_packet(matroska->packets[n]);
            av_freep(&matroska->packets[n]);
        }
        av_freep(&matroska->packets);
        matroska->num_packets = 0;
    }
}

static int matroska_parse_laces(MatroskaDemuxContext *matroska, uint8_t **buf,
                                int *buf_size, int type,
                                uint32_t **lace_buf, int *laces)
{
    int res = 0, n, size = *buf_size;
    uint8_t *data = *buf;
    uint32_t *lace_size;

    if (!type) {
        *laces    = 1;
        *lace_buf = av_mallocz(sizeof(int));
        if (!*lace_buf)
            return AVERROR(ENOMEM);

        *lace_buf[0] = size;
        return 0;
    }

    av_assert0(size > 0);
    *laces    = *data + 1;
    data     += 1;
    size     -= 1;
    lace_size = av_mallocz(*laces * sizeof(int));
    if (!lace_size)
        return AVERROR(ENOMEM);

    switch (type) {
    case 0x1: /* Xiph lacing */
    {
        uint8_t temp;
        uint32_t total = 0;
        for (n = 0; res == 0 && n < *laces - 1; n++) {
            while (1) {
                if (size <= total) {
                    res = AVERROR_INVALIDDATA;
                    break;
                }
                temp          = *data;
                total        += temp;
                lace_size[n] += temp;
                data         += 1;
                size         -= 1;
                if (temp != 0xff)
                    break;
            }
        }
        if (size <= total) {
            res = AVERROR_INVALIDDATA;
            break;
        }

        lace_size[n] = size - total;
        break;
    }

    case 0x2: /* fixed-size lacing */
        if (size % (*laces)) {
            res = AVERROR_INVALIDDATA;
            break;
        }
        for (n = 0; n < *laces; n++)
            lace_size[n] = size / *laces;
        break;

    case 0x3: /* EBML lacing */
    {
        uint64_t num;
        uint64_t total;
        n = matroska_ebmlnum_uint(matroska, data, size, &num);
        if (n < 0 || num > INT_MAX) {
            av_log(matroska->ctx, AV_LOG_INFO,
                   "EBML block data error\n");
            res = n<0 ? n : AVERROR_INVALIDDATA;
            break;
        }
        data += n;
        size -= n;
        total = lace_size[0] = num;
        for (n = 1; res == 0 && n < *laces - 1; n++) {
            int64_t snum;
            int r;
            r = matroska_ebmlnum_sint(matroska, data, size, &snum);
            if (r < 0 || lace_size[n - 1] + snum > (uint64_t)INT_MAX) {
                av_log(matroska->ctx, AV_LOG_INFO,
                       "EBML block data error\n");
                res = r<0 ? r : AVERROR_INVALIDDATA;
                break;
            }
            data        += r;
            size        -= r;
            lace_size[n] = lace_size[n - 1] + snum;
            total       += lace_size[n];
        }
        if (size <= total) {
            res = AVERROR_INVALIDDATA;
            break;
        }
        lace_size[*laces - 1] = size - total;
        break;
    }
    }

    *buf      = data;
    *lace_buf = lace_size;
    *buf_size = size;

    return res;
}

static int matroska_parse_rm_audio(MatroskaDemuxContext *matroska,
                                   MatroskaTrack *track, AVStream *st,
                                   uint8_t *data, int size, uint64_t timecode,
                                   int64_t pos)
{
    int a = st->codec->block_align;
    int sps = track->audio.sub_packet_size;
    int cfs = track->audio.coded_framesize;
    int h   = track->audio.sub_packet_h;
    int y   = track->audio.sub_packet_cnt;
    int w   = track->audio.frame_size;
    int x;

    if (!track->audio.pkt_cnt) {
        if (track->audio.sub_packet_cnt == 0)
            track->audio.buf_timecode = timecode;
        if (st->codec->codec_id == AV_CODEC_ID_RA_288) {
            if (size < cfs * h / 2) {
                av_log(matroska->ctx, AV_LOG_ERROR,
                       "Corrupt int4 RM-style audio packet size\n");
                return AVERROR_INVALIDDATA;
            }
            for (x = 0; x < h / 2; x++)
                memcpy(track->audio.buf + x * 2 * w + y * cfs,
                       data + x * cfs, cfs);
        } else if (st->codec->codec_id == AV_CODEC_ID_SIPR) {
            if (size < w) {
                av_log(matroska->ctx, AV_LOG_ERROR,
                       "Corrupt sipr RM-style audio packet size\n");
                return AVERROR_INVALIDDATA;
            }
            memcpy(track->audio.buf + y * w, data, w);
        } else {
            if (size < sps * w / sps || h<=0 || w%sps) {
                av_log(matroska->ctx, AV_LOG_ERROR,
                       "Corrupt generic RM-style audio packet size\n");
                return AVERROR_INVALIDDATA;
            }
            for (x = 0; x < w / sps; x++)
                memcpy(track->audio.buf +
                       sps * (h * x + ((h + 1) / 2) * (y & 1) + (y >> 1)),
                       data + x * sps, sps);
        }

        if (++track->audio.sub_packet_cnt >= h) {
            if (st->codec->codec_id == AV_CODEC_ID_SIPR)
                ff_rm_reorder_sipr_data(track->audio.buf, h, w);
            track->audio.sub_packet_cnt = 0;
            track->audio.pkt_cnt        = h * w / a;
        }
    }

    while (track->audio.pkt_cnt) {
        int ret;
        AVPacket *pkt = av_mallocz(sizeof(AVPacket));
        if (!pkt)
            return AVERROR(ENOMEM);

        ret = av_new_packet(pkt, a);
        if (ret < 0) {
            av_free(pkt);
            return ret;
        }
        memcpy(pkt->data,
               track->audio.buf + a * (h * w / a - track->audio.pkt_cnt--),
               a);
        pkt->pts                  = track->audio.buf_timecode;
        track->audio.buf_timecode = AV_NOPTS_VALUE;
        pkt->pos                  = pos;
        pkt->stream_index         = st->index;
        dynarray_add(&matroska->packets, &matroska->num_packets, pkt);
    }

    return 0;
}

/* reconstruct full wavpack blocks from mangled matroska ones */
static int matroska_parse_wavpack(MatroskaTrack *track, uint8_t *src,
                                  uint8_t **pdst, int *size)
{
    uint8_t *dst = NULL;
    int dstlen   = 0;
    int srclen   = *size;
    uint32_t samples;
    uint16_t ver;
    int ret, offset = 0;

    if (srclen < 12 || track->stream->codec->extradata_size < 2)
        return AVERROR_INVALIDDATA;

    ver = AV_RL16(track->stream->codec->extradata);

    samples = AV_RL32(src);
    src    += 4;
    srclen -= 4;

    while (srclen >= 8) {
        int multiblock;
        uint32_t blocksize;
        uint8_t *tmp;

        uint32_t flags = AV_RL32(src);
        uint32_t crc   = AV_RL32(src + 4);
        src    += 8;
        srclen -= 8;

        multiblock = (flags & 0x1800) != 0x1800;
        if (multiblock) {
            if (srclen < 4) {
                ret = AVERROR_INVALIDDATA;
                goto fail;
            }
            blocksize = AV_RL32(src);
            src      += 4;
            srclen   -= 4;
        } else
            blocksize = srclen;

        if (blocksize > srclen) {
            ret = AVERROR_INVALIDDATA;
            goto fail;
        }

        tmp = av_realloc(dst, dstlen + blocksize + 32);
        if (!tmp) {
            ret = AVERROR(ENOMEM);
            goto fail;
        }
        dst     = tmp;
        dstlen += blocksize + 32;

        AV_WL32(dst + offset, MKTAG('w', 'v', 'p', 'k'));   // tag
        AV_WL32(dst + offset +  4, blocksize + 24);         // blocksize - 8
        AV_WL16(dst + offset +  8, ver);                    // version
        AV_WL16(dst + offset + 10, 0);                      // track/index_no
        AV_WL32(dst + offset + 12, 0);                      // total samples
        AV_WL32(dst + offset + 16, 0);                      // block index
        AV_WL32(dst + offset + 20, samples);                // number of samples
        AV_WL32(dst + offset + 24, flags);                  // flags
        AV_WL32(dst + offset + 28, crc);                    // crc
        memcpy(dst + offset + 32, src, blocksize);          // block data

        src    += blocksize;
        srclen -= blocksize;
        offset += blocksize + 32;
    }

    *pdst = dst;
    *size = dstlen;

    return 0;

fail:
    av_freep(&dst);
    return ret;
}

static int matroska_parse_webvtt(MatroskaDemuxContext *matroska,
                                 MatroskaTrack *track,
                                 AVStream *st,
                                 uint8_t *data, int data_len,
                                 uint64_t timecode,
                                 uint64_t duration,
                                 int64_t pos)
{
    AVPacket *pkt;
    uint8_t *id, *settings, *text, *buf;
    int id_len, settings_len, text_len;
    uint8_t *p, *q;
    int err;

    if (data_len <= 0)
        return AVERROR_INVALIDDATA;

    p = data;
    q = data + data_len;

    id = p;
    id_len = -1;
    while (p < q) {
        if (*p == '\r' || *p == '\n') {
            id_len = p - id;
            if (*p == '\r')
                p++;
            break;
        }
        p++;
    }

    if (p >= q || *p != '\n')
        return AVERROR_INVALIDDATA;
    p++;

    settings = p;
    settings_len = -1;
    while (p < q) {
        if (*p == '\r' || *p == '\n') {
            settings_len = p - settings;
            if (*p == '\r')
                p++;
            break;
        }
        p++;
    }

    if (p >= q || *p != '\n')
        return AVERROR_INVALIDDATA;
    p++;

    text = p;
    text_len = q - p;
    while (text_len > 0) {
        const int len = text_len - 1;
        const uint8_t c = p[len];
        if (c != '\r' && c != '\n')
            break;
        text_len = len;
    }

    if (text_len <= 0)
        return AVERROR_INVALIDDATA;

    pkt = av_mallocz(sizeof(*pkt));
    if (!pkt)
        return AVERROR(ENOMEM);
    err = av_new_packet(pkt, text_len);
    if (err < 0) {
        av_free(pkt);
        return AVERROR(err);
    }

    memcpy(pkt->data, text, text_len);

    if (id_len > 0) {
        buf = av_packet_new_side_data(pkt,
                                      AV_PKT_DATA_WEBVTT_IDENTIFIER,
                                      id_len);
        if (!buf) {
            av_free(pkt);
            return AVERROR(ENOMEM);
        }
        memcpy(buf, id, id_len);
    }

    if (settings_len > 0) {
        buf = av_packet_new_side_data(pkt,
                                      AV_PKT_DATA_WEBVTT_SETTINGS,
                                      settings_len);
        if (!buf) {
            av_free(pkt);
            return AVERROR(ENOMEM);
        }
        memcpy(buf, settings, settings_len);
    }

    // Do we need this for subtitles?
    // pkt->flags = AV_PKT_FLAG_KEY;

    pkt->stream_index = st->index;
    pkt->pts = timecode;

    // Do we need this for subtitles?
    // pkt->dts = timecode;

    pkt->duration = duration;
    pkt->pos = pos;

    dynarray_add(&matroska->packets, &matroska->num_packets, pkt);
    matroska->prev_pkt = pkt;

    return 0;
}

static int matroska_parse_frame(MatroskaDemuxContext *matroska,
                                MatroskaTrack *track, AVStream *st,
                                uint8_t *data, int pkt_size,
                                uint64_t timecode, uint64_t lace_duration,
                                int64_t pos, int is_keyframe,
                                uint8_t *additional, uint64_t additional_id, int additional_size,
                                int64_t discard_padding)
{
    MatroskaTrackEncoding *encodings = track->encodings.elem;
    uint8_t *pkt_data = data;
    int offset = 0, res;
    AVPacket *pkt;

    if (encodings && !encodings->type && encodings->scope & 1) {
        res = matroska_decode_buffer(&pkt_data, &pkt_size, track);
        if (res < 0)
            return res;
    }

    if (st->codec->codec_id == AV_CODEC_ID_WAVPACK) {
        uint8_t *wv_data;
        res = matroska_parse_wavpack(track, pkt_data, &wv_data, &pkt_size);
        if (res < 0) {
            av_log(matroska->ctx, AV_LOG_ERROR,
                   "Error parsing a wavpack block.\n");
            goto fail;
        }
        if (pkt_data != data)
            av_freep(&pkt_data);
        pkt_data = wv_data;
    }

    if (st->codec->codec_id == AV_CODEC_ID_PRORES &&
        AV_RB32(&data[4]) != MKBETAG('i', 'c', 'p', 'f'))
        offset = 8;

    pkt = av_mallocz(sizeof(AVPacket));
    if (!pkt)
        return AVERROR(ENOMEM);
    /* XXX: prevent data copy... */
    if (av_new_packet(pkt, pkt_size + offset) < 0) {
        av_free(pkt);
        res = AVERROR(ENOMEM);
        goto fail;
    }

    if (st->codec->codec_id == AV_CODEC_ID_PRORES && offset == 8) {
        uint8_t *buf = pkt->data;
        bytestream_put_be32(&buf, pkt_size);
        bytestream_put_be32(&buf, MKBETAG('i', 'c', 'p', 'f'));
    }

    memcpy(pkt->data + offset, pkt_data, pkt_size);

    if (pkt_data != data)
        av_freep(&pkt_data);

    pkt->flags        = is_keyframe;
    pkt->stream_index = st->index;

    if (additional_size > 0) {
        uint8_t *side_data = av_packet_new_side_data(pkt,
                                                     AV_PKT_DATA_MATROSKA_BLOCKADDITIONAL,
                                                     additional_size + 8);
        if (!side_data) {
            av_free_packet(pkt);
            av_free(pkt);
            return AVERROR(ENOMEM);
        }
        AV_WB64(side_data, additional_id);
        memcpy(side_data + 8, additional, additional_size);
    }

    if (discard_padding) {
        uint8_t *side_data = av_packet_new_side_data(pkt,
                                                     AV_PKT_DATA_SKIP_SAMPLES,
                                                     10);
        if (!side_data) {
            av_free_packet(pkt);
            av_free(pkt);
            return AVERROR(ENOMEM);
        }
        AV_WL32(side_data, 0);
        AV_WL32(side_data + 4, av_rescale_q(discard_padding,
                                            (AVRational){1, 1000000000},
                                            (AVRational){1, st->codec->sample_rate}));
    }

    if (track->ms_compat)
        pkt->dts = timecode;
    else
        pkt->pts = timecode;
    pkt->pos = pos;
    if (st->codec->codec_id == AV_CODEC_ID_SUBRIP) {
        /*
         * For backward compatibility.
         * Historically, we have put subtitle duration
         * in convergence_duration, on the off chance
         * that the time_scale is less than 1us, which
         * could result in a 32bit overflow on the
         * normal duration field.
         */
        pkt->convergence_duration = lace_duration;
    }

    if (track->type != MATROSKA_TRACK_TYPE_SUBTITLE ||
        lace_duration <= INT_MAX) {
        /*
         * For non subtitle tracks, just store the duration
         * as normal.
         *
         * If it's a subtitle track and duration value does
         * not overflow a uint32, then also store it normally.
         */
        pkt->duration = lace_duration;
    }

    dynarray_add(&matroska->packets, &matroska->num_packets, pkt);
    matroska->prev_pkt = pkt;

    return 0;

fail:
    if (pkt_data != data)
        av_freep(&pkt_data);
    return res;
}

static int matroska_parse_block(MatroskaDemuxContext *matroska, uint8_t *data,
                                int size, int64_t pos, uint64_t cluster_time,
                                uint64_t block_duration, int is_keyframe,
                                uint8_t *additional, uint64_t additional_id, int additional_size,
                                int64_t cluster_pos, int64_t discard_padding)
{
    uint64_t timecode = AV_NOPTS_VALUE;
    MatroskaTrack *track;
    int res = 0;
    AVStream *st;
    int16_t block_time;
    uint32_t *lace_size = NULL;
    int n, flags, laces = 0;
    uint64_t num;
    int trust_default_duration = 1;

    if ((n = matroska_ebmlnum_uint(matroska, data, size, &num)) < 0) {
        av_log(matroska->ctx, AV_LOG_ERROR, "EBML block data error\n");
        return n;
    }
    data += n;
    size -= n;

    track = matroska_find_track_by_num(matroska, num);
    if (!track || !track->stream) {
        av_log(matroska->ctx, AV_LOG_INFO,
               "Invalid stream %"PRIu64" or size %u\n", num, size);
        return AVERROR_INVALIDDATA;
    } else if (size <= 3)
        return 0;
    st = track->stream;
    if (st->discard >= AVDISCARD_ALL)
        return res;
    av_assert1(block_duration != AV_NOPTS_VALUE);

    block_time = sign_extend(AV_RB16(data), 16);
    data      += 2;
    flags      = *data++;
    size      -= 3;
    if (is_keyframe == -1)
        is_keyframe = flags & 0x80 ? AV_PKT_FLAG_KEY : 0;

    if (cluster_time != (uint64_t) -1 &&
        (block_time >= 0 || cluster_time >= -block_time)) {
        timecode = cluster_time + block_time - track->codec_delay;
        if (track->type == MATROSKA_TRACK_TYPE_SUBTITLE &&
            timecode < track->end_timecode)
            is_keyframe = 0;  /* overlapping subtitles are not key frame */
        if (is_keyframe)
            av_add_index_entry(st, cluster_pos, timecode, 0, 0,
                               AVINDEX_KEYFRAME);
    }

    if (matroska->skip_to_keyframe &&
        track->type != MATROSKA_TRACK_TYPE_SUBTITLE) {
        if (timecode < matroska->skip_to_timecode)
            return res;
        if (is_keyframe)
            matroska->skip_to_keyframe = 0;
        else if (!st->skip_to_keyframe) {
            av_log(matroska->ctx, AV_LOG_ERROR, "File is broken, keyframes not correctly marked!\n");
            matroska->skip_to_keyframe = 0;
        }
    }

    res = matroska_parse_laces(matroska, &data, &size, (flags & 0x06) >> 1,
                               &lace_size, &laces);

    if (res)
        goto end;

    if (track->audio.samplerate == 8000) {
        // If this is needed for more codecs, then add them here
        if (st->codec->codec_id == AV_CODEC_ID_AC3) {
            if (track->audio.samplerate != st->codec->sample_rate || !st->codec->frame_size)
                trust_default_duration = 0;
        }
    }

    if (!block_duration && trust_default_duration)
        block_duration = track->default_duration * laces / matroska->time_scale;

    if (cluster_time != (uint64_t)-1 && (block_time >= 0 || cluster_time >= -block_time))
        track->end_timecode =
            FFMAX(track->end_timecode, timecode + block_duration);

    for (n = 0; n < laces; n++) {
        int64_t lace_duration = block_duration*(n+1) / laces - block_duration*n / laces;

        if (lace_size[n] > size) {
            av_log(matroska->ctx, AV_LOG_ERROR, "Invalid packet size\n");
            break;
        }

        if ((st->codec->codec_id == AV_CODEC_ID_RA_288 ||
             st->codec->codec_id == AV_CODEC_ID_COOK   ||
             st->codec->codec_id == AV_CODEC_ID_SIPR   ||
             st->codec->codec_id == AV_CODEC_ID_ATRAC3) &&
            st->codec->block_align && track->audio.sub_packet_size) {
            res = matroska_parse_rm_audio(matroska, track, st, data,
                                          lace_size[n],
                                          timecode, pos);
            if (res)
                goto end;

        } else if (st->codec->codec_id == AV_CODEC_ID_WEBVTT) {
            res = matroska_parse_webvtt(matroska, track, st,
                                        data, lace_size[n],
                                        timecode, lace_duration,
                                        pos);
            if (res)
                goto end;
        } else {
            res = matroska_parse_frame(matroska, track, st, data, lace_size[n],
                                       timecode, lace_duration, pos,
                                       !n ? is_keyframe : 0,
                                       additional, additional_id, additional_size,
                                       discard_padding);
            if (res)
                goto end;
        }

        if (timecode != AV_NOPTS_VALUE)
            timecode = lace_duration ? timecode + lace_duration : AV_NOPTS_VALUE;
        data += lace_size[n];
        size -= lace_size[n];
    }

end:
    av_free(lace_size);
    return res;
}

static int matroska_parse_cluster_incremental(MatroskaDemuxContext *matroska)
{
    EbmlList *blocks_list;
    MatroskaBlock *blocks;
    int i, res;
    res = ebml_parse(matroska,
                     matroska_cluster_incremental_parsing,
                     &matroska->current_cluster);
    if (res == 1) {
        /* New Cluster */
        if (matroska->current_cluster_pos)
            ebml_level_end(matroska);
        ebml_free(matroska_cluster, &matroska->current_cluster);
        memset(&matroska->current_cluster, 0, sizeof(MatroskaCluster));
        matroska->current_cluster_num_blocks = 0;
        matroska->current_cluster_pos        = avio_tell(matroska->ctx->pb);
        matroska->prev_pkt                   = NULL;
        /* sizeof the ID which was already read */
        if (matroska->current_id)
            matroska->current_cluster_pos -= 4;
        res = ebml_parse(matroska,
                         matroska_clusters_incremental,
                         &matroska->current_cluster);
        /* Try parsing the block again. */
        if (res == 1)
            res = ebml_parse(matroska,
                             matroska_cluster_incremental_parsing,
                             &matroska->current_cluster);
    }

    if (!res &&
        matroska->current_cluster_num_blocks <
        matroska->current_cluster.blocks.nb_elem) {
        blocks_list = &matroska->current_cluster.blocks;
        blocks      = blocks_list->elem;

        matroska->current_cluster_num_blocks = blocks_list->nb_elem;
        i                                    = blocks_list->nb_elem - 1;
        if (blocks[i].bin.size > 0 && blocks[i].bin.data) {
            int is_keyframe = blocks[i].non_simple ? !blocks[i].reference : -1;
            uint8_t* additional = blocks[i].additional.size > 0 ?
                                    blocks[i].additional.data : NULL;
            if (!blocks[i].non_simple)
                blocks[i].duration = 0;
            res = matroska_parse_block(matroska, blocks[i].bin.data,
                                       blocks[i].bin.size, blocks[i].bin.pos,
                                       matroska->current_cluster.timecode,
                                       blocks[i].duration, is_keyframe,
                                       additional, blocks[i].additional_id,
                                       blocks[i].additional.size,
                                       matroska->current_cluster_pos,
                                       blocks[i].discard_padding);
        }
    }

    return res;
}

static int matroska_parse_cluster(MatroskaDemuxContext *matroska)
{
    MatroskaCluster cluster = { 0 };
    EbmlList *blocks_list;
    MatroskaBlock *blocks;
    int i, res;
    int64_t pos;

    if (!matroska->contains_ssa)
        return matroska_parse_cluster_incremental(matroska);
    pos = avio_tell(matroska->ctx->pb);
    matroska->prev_pkt = NULL;
    if (matroska->current_id)
        pos -= 4;  /* sizeof the ID which was already read */
    res         = ebml_parse(matroska, matroska_clusters, &cluster);
    blocks_list = &cluster.blocks;
    blocks      = blocks_list->elem;
    for (i = 0; i < blocks_list->nb_elem; i++)
        if (blocks[i].bin.size > 0 && blocks[i].bin.data) {
            int is_keyframe = blocks[i].non_simple ? !blocks[i].reference : -1;
            res = matroska_parse_block(matroska, blocks[i].bin.data,
                                       blocks[i].bin.size, blocks[i].bin.pos,
                                       cluster.timecode, blocks[i].duration,
                                       is_keyframe, NULL, 0, 0, pos,
                                       blocks[i].discard_padding);
        }
    ebml_free(matroska_cluster, &cluster);
    return res;
}

static int matroska_read_packet(AVFormatContext *s, AVPacket *pkt)
{
    MatroskaDemuxContext *matroska = s->priv_data;

    while (matroska_deliver_packet(matroska, pkt)) {
        int64_t pos = avio_tell(matroska->ctx->pb);
        if (matroska->done)
            return AVERROR_EOF;
        if (matroska_parse_cluster(matroska) < 0)
            matroska_resync(matroska, pos);
    }

    return 0;
}

static int matroska_read_seek(AVFormatContext *s, int stream_index,
                              int64_t timestamp, int flags)
{
    MatroskaDemuxContext *matroska = s->priv_data;
    MatroskaTrack *tracks = NULL;
    AVStream *st = s->streams[stream_index];
    int i, index, index_sub, index_min;

    /* Parse the CUES now since we need the index data to seek. */
    if (matroska->cues_parsing_deferred > 0) {
        matroska->cues_parsing_deferred = 0;
        matroska_parse_cues(matroska);
    }

    if (!st->nb_index_entries)
        goto err;
    timestamp = FFMAX(timestamp, st->index_entries[0].timestamp);

    if ((index = av_index_search_timestamp(st, timestamp, flags)) < 0 || index == st->nb_index_entries - 1) {
        avio_seek(s->pb, st->index_entries[st->nb_index_entries - 1].pos,
                  SEEK_SET);
        matroska->current_id = 0;
        while ((index = av_index_search_timestamp(st, timestamp, flags)) < 0 || index == st->nb_index_entries - 1) {
            matroska_clear_queue(matroska);
            if (matroska_parse_cluster(matroska) < 0)
                break;
        }
    }

    matroska_clear_queue(matroska);
    if (index < 0 || (matroska->cues_parsing_deferred < 0 && index == st->nb_index_entries - 1))
        goto err;

    index_min = index;
    tracks = matroska->tracks.elem;
    for (i = 0; i < matroska->tracks.nb_elem; i++) {
        tracks[i].audio.pkt_cnt        = 0;
        tracks[i].audio.sub_packet_cnt = 0;
        tracks[i].audio.buf_timecode   = AV_NOPTS_VALUE;
        tracks[i].end_timecode         = 0;
        if (tracks[i].type == MATROSKA_TRACK_TYPE_SUBTITLE &&
            tracks[i].stream->discard != AVDISCARD_ALL) {
            index_sub = av_index_search_timestamp(
                tracks[i].stream, st->index_entries[index].timestamp,
                AVSEEK_FLAG_BACKWARD);
            while (index_sub >= 0 &&
                  index_min > 0 &&
                  tracks[i].stream->index_entries[index_sub].pos < st->index_entries[index_min].pos &&
                  st->index_entries[index].timestamp - tracks[i].stream->index_entries[index_sub].timestamp < 30000000000 / matroska->time_scale)
                index_min--;
        }
    }

    avio_seek(s->pb, st->index_entries[index_min].pos, SEEK_SET);
    matroska->current_id       = 0;
    if (flags & AVSEEK_FLAG_ANY) {
        st->skip_to_keyframe = 0;
        matroska->skip_to_timecode = timestamp;
    } else {
        st->skip_to_keyframe = 1;
        matroska->skip_to_timecode = st->index_entries[index].timestamp;
    }
    matroska->skip_to_keyframe = 1;
    matroska->done             = 0;
    matroska->num_levels       = 0;
    ff_update_cur_dts(s, st, st->index_entries[index].timestamp);
    return 0;
err:
    // slightly hackish but allows proper fallback to
    // the generic seeking code.
    matroska_clear_queue(matroska);
    matroska->current_id = 0;
    st->skip_to_keyframe =
    matroska->skip_to_keyframe = 0;
    matroska->done = 0;
    matroska->num_levels = 0;
    return -1;
}

static int matroska_read_close(AVFormatContext *s)
{
    MatroskaDemuxContext *matroska = s->priv_data;
    MatroskaTrack *tracks = matroska->tracks.elem;
    int n;

    matroska_clear_queue(matroska);

    for (n = 0; n < matroska->tracks.nb_elem; n++)
        if (tracks[n].type == MATROSKA_TRACK_TYPE_AUDIO)
            av_freep(&tracks[n].audio.buf);
    ebml_free(matroska_cluster, &matroska->current_cluster);
    ebml_free(matroska_segment, matroska);

    return 0;
}

typedef struct {
    int64_t start_time_ns;
    int64_t end_time_ns;
    int64_t start_offset;
    int64_t end_offset;
} CueDesc;

/* This function searches all the Cues and returns the CueDesc corresponding the
 * the timestamp ts. Returned CueDesc will be such that start_time_ns <= ts <
 * end_time_ns. All 4 fields will be set to -1 if ts >= file's duration.
 */
static CueDesc get_cue_desc(AVFormatContext *s, int64_t ts, int64_t cues_start) {
    MatroskaDemuxContext *matroska = s->priv_data;
    CueDesc cue_desc;
    int i;
    int nb_index_entries = s->streams[0]->nb_index_entries;
    AVIndexEntry *index_entries = s->streams[0]->index_entries;
    if (ts >= matroska->duration * matroska->time_scale) return (CueDesc) {-1, -1, -1, -1};
    for (i = 1; i < nb_index_entries; i++) {
        if (index_entries[i - 1].timestamp * matroska->time_scale <= ts &&
            index_entries[i].timestamp * matroska->time_scale > ts) {
            break;
        }
    }
    --i;
    cue_desc.start_time_ns = index_entries[i].timestamp * matroska->time_scale;
    cue_desc.start_offset = index_entries[i].pos - matroska->segment_start;
    if (i != nb_index_entries - 1) {
        cue_desc.end_time_ns = index_entries[i + 1].timestamp * matroska->time_scale;
        cue_desc.end_offset = index_entries[i + 1].pos - matroska->segment_start;
    } else {
        cue_desc.end_time_ns = matroska->duration * matroska->time_scale;
        // FIXME: this needs special handling for files where Cues appear
        // before Clusters. the current logic assumes Cues appear after
        // Clusters.
        cue_desc.end_offset = cues_start - matroska->segment_start;
    }
    return cue_desc;
}

static int webm_clusters_start_with_keyframe(AVFormatContext *s)
{
    MatroskaDemuxContext *matroska = s->priv_data;
    int64_t cluster_pos, before_pos;
    int index, rv = 1;
    if (s->streams[0]->nb_index_entries <= 0) return 0;
    // seek to the first cluster using cues.
    index = av_index_search_timestamp(s->streams[0], 0, 0);
    if (index < 0)  return 0;
    cluster_pos = s->streams[0]->index_entries[index].pos;
    before_pos = avio_tell(s->pb);
    while (1) {
        int64_t cluster_id = 0, cluster_length = 0;
        AVPacket *pkt;
        avio_seek(s->pb, cluster_pos, SEEK_SET);
        // read cluster id and length
        ebml_read_num(matroska, matroska->ctx->pb, 4, &cluster_id);
        ebml_read_length(matroska, matroska->ctx->pb, &cluster_length);
        if (cluster_id != 0xF43B675) { // done with all clusters
            break;
        }
        avio_seek(s->pb, cluster_pos, SEEK_SET);
        matroska->current_id = 0;
        matroska_clear_queue(matroska);
        if (matroska_parse_cluster(matroska) < 0 ||
            matroska->num_packets <= 0) {
            break;
        }
        pkt = matroska->packets[0];
        cluster_pos += cluster_length + 12; // 12 is the offset of the cluster id and length.
        if (!(pkt->flags & AV_PKT_FLAG_KEY)) {
            rv = 0;
            break;
        }
    }
    avio_seek(s->pb, before_pos, SEEK_SET);
    return rv;
}

static int buffer_size_after_time_downloaded(int64_t time_ns, double search_sec, int64_t bps,
                                             double min_buffer, double* buffer,
                                             double* sec_to_download, AVFormatContext *s,
                                             int64_t cues_start)
{
    double nano_seconds_per_second = 1000000000.0;
    double time_sec = time_ns / nano_seconds_per_second;
    int rv = 0;
    int64_t time_to_search_ns = (int64_t)(search_sec * nano_seconds_per_second);
    int64_t end_time_ns = time_ns + time_to_search_ns;
    double sec_downloaded = 0.0;
    CueDesc desc_curr = get_cue_desc(s, time_ns, cues_start);
    if (desc_curr.start_time_ns == -1)
      return -1;
    *sec_to_download = 0.0;

    // Check for non cue start time.
    if (time_ns > desc_curr.start_time_ns) {
      int64_t cue_nano = desc_curr.end_time_ns - time_ns;
      double percent = (double)(cue_nano) / (desc_curr.end_time_ns - desc_curr.start_time_ns);
      double cueBytes = (desc_curr.end_offset - desc_curr.start_offset) * percent;
      double timeToDownload = (cueBytes * 8.0) / bps;

      sec_downloaded += (cue_nano / nano_seconds_per_second) - timeToDownload;
      *sec_to_download += timeToDownload;

      // Check if the search ends within the first cue.
      if (desc_curr.end_time_ns >= end_time_ns) {
          double desc_end_time_sec = desc_curr.end_time_ns / nano_seconds_per_second;
          double percent_to_sub = search_sec / (desc_end_time_sec - time_sec);
          sec_downloaded = percent_to_sub * sec_downloaded;
          *sec_to_download = percent_to_sub * *sec_to_download;
      }

      if ((sec_downloaded + *buffer) <= min_buffer) {
          return 1;
      }

      // Get the next Cue.
      desc_curr = get_cue_desc(s, desc_curr.end_time_ns, cues_start);
    }

    while (desc_curr.start_time_ns != -1) {
        int64_t desc_bytes = desc_curr.end_offset - desc_curr.start_offset;
        int64_t desc_ns = desc_curr.end_time_ns - desc_curr.start_time_ns;
        double desc_sec = desc_ns / nano_seconds_per_second;
        double bits = (desc_bytes * 8.0);
        double time_to_download = bits / bps;

        sec_downloaded += desc_sec - time_to_download;
        *sec_to_download += time_to_download;

        if (desc_curr.end_time_ns >= end_time_ns) {
            double desc_end_time_sec = desc_curr.end_time_ns / nano_seconds_per_second;
            double percent_to_sub = search_sec / (desc_end_time_sec - time_sec);
            sec_downloaded = percent_to_sub * sec_downloaded;
            *sec_to_download = percent_to_sub * *sec_to_download;

            if ((sec_downloaded + *buffer) <= min_buffer)
                rv = 1;
            break;
        }

        if ((sec_downloaded + *buffer) <= min_buffer) {
            rv = 1;
            break;
        }

        desc_curr = get_cue_desc(s, desc_curr.end_time_ns, cues_start);
    }
    *buffer = *buffer + sec_downloaded;
    return rv;
}

/* This function computes the bandwidth of the WebM file with the help of
 * buffer_size_after_time_downloaded() function. Both of these functions are
 * adapted from WebM Tools project and are adapted to work with FFmpeg's
 * Matroska parsing mechanism.
 *
 * Returns the bandwidth of the file on success; -1 on error.
 * */
static int64_t webm_dash_manifest_compute_bandwidth(AVFormatContext *s, int64_t cues_start)
{
    MatroskaDemuxContext *matroska = s->priv_data;
    AVStream *st = s->streams[0];
    double bandwidth = 0.0;
    int i;

    for (i = 0; i < st->nb_index_entries; i++) {
        int64_t prebuffer_ns = 1000000000;
        int64_t time_ns = st->index_entries[i].timestamp * matroska->time_scale;
        double nano_seconds_per_second = 1000000000.0;
        int64_t prebuffered_ns = time_ns + prebuffer_ns;
        double prebuffer_bytes = 0.0;
        int64_t temp_prebuffer_ns = prebuffer_ns;
        int64_t pre_bytes, pre_ns;
        double pre_sec, prebuffer, bits_per_second;
        CueDesc desc_beg = get_cue_desc(s, time_ns, cues_start);

        // Start with the first Cue.
        CueDesc desc_end = desc_beg;

        // Figure out how much data we have downloaded for the prebuffer. This will
        // be used later to adjust the bits per sample to try.
        while (desc_end.start_time_ns != -1 && desc_end.end_time_ns < prebuffered_ns) {
            // Prebuffered the entire Cue.
            prebuffer_bytes += desc_end.end_offset - desc_end.start_offset;
            temp_prebuffer_ns -= desc_end.end_time_ns - desc_end.start_time_ns;
            desc_end = get_cue_desc(s, desc_end.end_time_ns, cues_start);
        }
        if (desc_end.start_time_ns == -1) {
            // The prebuffer is larger than the duration.
            if (matroska->duration * matroska->time_scale >= prebuffered_ns)
              return -1;
            bits_per_second = 0.0;
        } else {
            // The prebuffer ends in the last Cue. Estimate how much data was
            // prebuffered.
            pre_bytes = desc_end.end_offset - desc_end.start_offset;
            pre_ns = desc_end.end_time_ns - desc_end.start_time_ns;
            pre_sec = pre_ns / nano_seconds_per_second;
            prebuffer_bytes +=
                pre_bytes * ((temp_prebuffer_ns / nano_seconds_per_second) / pre_sec);

            prebuffer = prebuffer_ns / nano_seconds_per_second;

            // Set this to 0.0 in case our prebuffer buffers the entire video.
            bits_per_second = 0.0;
            do {
                int64_t desc_bytes = desc_end.end_offset - desc_beg.start_offset;
                int64_t desc_ns = desc_end.end_time_ns - desc_beg.start_time_ns;
                double desc_sec = desc_ns / nano_seconds_per_second;
                double calc_bits_per_second = (desc_bytes * 8) / desc_sec;

                // Drop the bps by the percentage of bytes buffered.
                double percent = (desc_bytes - prebuffer_bytes) / desc_bytes;
                double mod_bits_per_second = calc_bits_per_second * percent;

                if (prebuffer < desc_sec) {
                    double search_sec =
                        (double)(matroska->duration * matroska->time_scale) / nano_seconds_per_second;

                    // Add 1 so the bits per second should be a little bit greater than file
                    // datarate.
                    int64_t bps = (int64_t)(mod_bits_per_second) + 1;
                    const double min_buffer = 0.0;
                    double buffer = prebuffer;
                    double sec_to_download = 0.0;

                    int rv = buffer_size_after_time_downloaded(prebuffered_ns, search_sec, bps,
                                                               min_buffer, &buffer, &sec_to_download,
                                                               s, cues_start);
                    if (rv < 0) {
                        return -1;
                    } else if (rv == 0) {
                        bits_per_second = (double)(bps);
                        break;
                    }
                }

                desc_end = get_cue_desc(s, desc_end.end_time_ns, cues_start);
            } while (desc_end.start_time_ns != -1);
        }
        if (bandwidth < bits_per_second) bandwidth = bits_per_second;
    }
    return (int64_t)bandwidth;
}

static int webm_dash_manifest_cues(AVFormatContext *s)
{
    MatroskaDemuxContext *matroska = s->priv_data;
    EbmlList *seekhead_list = &matroska->seekhead;
    MatroskaSeekhead *seekhead = seekhead_list->elem;
    char *buf;
    int64_t cues_start = -1, cues_end = -1, before_pos, bandwidth;
    int i;

    // determine cues start and end positions
    for (i = 0; i < seekhead_list->nb_elem; i++)
        if (seekhead[i].id == MATROSKA_ID_CUES)
            break;

    if (i >= seekhead_list->nb_elem) return -1;

    before_pos = avio_tell(matroska->ctx->pb);
    cues_start = seekhead[i].pos + matroska->segment_start;
    if (avio_seek(matroska->ctx->pb, cues_start, SEEK_SET) == cues_start) {
        // cues_end is computed as cues_start + cues_length + length of the
        // Cues element ID + EBML length of the Cues element. cues_end is
        // inclusive and the above sum is reduced by 1.
        uint64_t cues_length = 0, cues_id = 0, bytes_read = 0;
        bytes_read += ebml_read_num(matroska, matroska->ctx->pb, 4, &cues_id);
        bytes_read += ebml_read_length(matroska, matroska->ctx->pb, &cues_length);
        cues_end = cues_start + cues_length + bytes_read - 1;
    }
    avio_seek(matroska->ctx->pb, before_pos, SEEK_SET);
    if (cues_start == -1 || cues_end == -1) return -1;

    // parse the cues
    matroska_parse_cues(matroska);

    // cues start
    av_dict_set_int(&s->streams[0]->metadata, CUES_START, cues_start, 0);

    // cues end
    av_dict_set_int(&s->streams[0]->metadata, CUES_END, cues_end, 0);

    // bandwidth
    bandwidth = webm_dash_manifest_compute_bandwidth(s, cues_start);
    if (bandwidth < 0) return -1;
    av_dict_set_int(&s->streams[0]->metadata, BANDWIDTH, bandwidth, 0);

    // check if all clusters start with key frames
    av_dict_set_int(&s->streams[0]->metadata, CLUSTER_KEYFRAME, webm_clusters_start_with_keyframe(s), 0);

    // store cue point timestamps as a comma separated list for checking subsegment alignment in
    // the muxer. assumes that each timestamp cannot be more than 20 characters long.
    buf = av_malloc_array(s->streams[0]->nb_index_entries, 20 * sizeof(char));
    if (!buf) return -1;
    strcpy(buf, "");
    for (i = 0; i < s->streams[0]->nb_index_entries; i++) {
        snprintf(buf, (i + 1) * 20 * sizeof(char),
                 "%s%" PRId64, buf, s->streams[0]->index_entries[i].timestamp);
        if (i != s->streams[0]->nb_index_entries - 1)
            strncat(buf, ",", sizeof(char));
    }
    av_dict_set(&s->streams[0]->metadata, CUE_TIMESTAMPS, buf, 0);
    av_free(buf);

    return 0;
}

static int webm_dash_manifest_read_header(AVFormatContext *s)
{
    char *buf;
    int ret = matroska_read_header(s);
    MatroskaTrack *tracks;
    MatroskaDemuxContext *matroska = s->priv_data;
    if (ret) {
        av_log(s, AV_LOG_ERROR, "Failed to read file headers\n");
        return -1;
    }

    // initialization range
    // 5 is the offset of Cluster ID.
    av_dict_set_int(&s->streams[0]->metadata, INITIALIZATION_RANGE, avio_tell(s->pb) - 5, 0);

    // basename of the file
    buf = strrchr(s->filename, '/');
    av_dict_set(&s->streams[0]->metadata, FILENAME, buf ? ++buf : s->filename, 0);

    // duration
    buf = av_asprintf("%g", matroska->duration);
    if (!buf) return AVERROR(ENOMEM);
    av_dict_set(&s->streams[0]->metadata, DURATION, buf, 0);
    av_free(buf);

    // track number
    tracks = matroska->tracks.elem;
    av_dict_set_int(&s->streams[0]->metadata, TRACK_NUMBER, tracks[0].num, 0);

    // parse the cues and populate Cue related fields
    return webm_dash_manifest_cues(s);
}

static int webm_dash_manifest_read_packet(AVFormatContext *s, AVPacket *pkt)
{
    return AVERROR_EOF;
}

AVInputFormat ff_matroska_demuxer = {
    .name           = "matroska,webm",
    .long_name      = NULL_IF_CONFIG_SMALL("Matroska / WebM"),
    .extensions     = "mkv,mk3d,mka,mks",
    .priv_data_size = sizeof(MatroskaDemuxContext),
    .read_probe     = matroska_probe,
    .read_header    = matroska_read_header,
    .read_packet    = matroska_read_packet,
    .read_close     = matroska_read_close,
    .read_seek      = matroska_read_seek,
    .mime_type      = "audio/webm,audio/x-matroska,video/webm,video/x-matroska"
};

AVInputFormat ff_webm_dash_manifest_demuxer = {
    .name           = "webm_dash_manifest",
    .long_name      = NULL_IF_CONFIG_SMALL("WebM DASH Manifest"),
    .priv_data_size = sizeof(MatroskaDemuxContext),
    .read_header    = webm_dash_manifest_read_header,
    .read_packet    = webm_dash_manifest_read_packet,
    .read_close     = matroska_read_close,
};<|MERGE_RESOLUTION|>--- conflicted
+++ resolved
@@ -115,16 +115,12 @@
     EbmlBin  settings;
 } MatroskaTrackCompression;
 
-<<<<<<< HEAD
-typedef struct {
+typedef struct MatroskaTrackEncryption {
     uint64_t algo;
     EbmlBin  key_id;
 } MatroskaTrackEncryption;
 
-typedef struct {
-=======
 typedef struct MatroskaTrackEncoding {
->>>>>>> daf8cf35
     uint64_t scope;
     uint64_t type;
     MatroskaTrackCompression compression;
@@ -159,20 +155,16 @@
     uint8_t *buf;
 } MatroskaTrackAudio;
 
-<<<<<<< HEAD
-typedef struct {
+typedef struct MatroskaTrackPlane {
     uint64_t uid;
     uint64_t type;
 } MatroskaTrackPlane;
 
-typedef struct {
+typedef struct MatroskaTrackOperation {
     EbmlList combine_planes;
 } MatroskaTrackOperation;
 
-typedef struct {
-=======
 typedef struct MatroskaTrack {
->>>>>>> daf8cf35
     uint64_t num;
     uint64_t uid;
     uint64_t type;
@@ -261,17 +253,13 @@
     EbmlList blocks;
 } MatroskaCluster;
 
-<<<<<<< HEAD
-typedef struct {
+typedef struct MatroskaLevel1Element {
     uint64_t id;
     uint64_t pos;
     int parsed;
 } MatroskaLevel1Element;
 
-typedef struct {
-=======
 typedef struct MatroskaDemuxContext {
->>>>>>> daf8cf35
     AVFormatContext *ctx;
 
     /* EBML stuff */
