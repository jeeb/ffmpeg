--- conflicted
+++ resolved
@@ -865,8 +865,8 @@
         ff_put_v(dyn_bc, sp ? (nut->last_syncpoint_pos - sp->pos) >> 4 : 0);
         put_packet(nut, bc, dyn_bc, 1, SYNCPOINT_STARTCODE);
 
-<<<<<<< HEAD
-        ff_nut_add_sp(nut, nut->last_syncpoint_pos, 0 /*unused*/, pkt->dts);
+        if ((ret = ff_nut_add_sp(nut, nut->last_syncpoint_pos, 0 /*unused*/, pkt->dts)) < 0)
+            return ret;
 
         if ((1ll<<60) % nut->sp_count == 0)
             for (i=0; i<s->nb_streams; i++) {
@@ -878,10 +878,6 @@
                 for (j=nut->sp_count == 1 ? 0 : nut->sp_count; j<2*nut->sp_count; j++)
                     nus->keyframe_pts[j] = AV_NOPTS_VALUE;
         }
-=======
-        if ((ret = ff_nut_add_sp(nut, nut->last_syncpoint_pos, 0 /*unused*/, pkt->dts)) < 0)
-            return ret;
->>>>>>> 65830277
     }
     av_assert0(nus->last_pts != AV_NOPTS_VALUE);
 
