--- conflicted
+++ resolved
@@ -108,18 +108,11 @@
                    img->img_number, img->path);
             return AVERROR(EINVAL);
         }
-<<<<<<< HEAD
         for (i = 0; i < 4; i++) {
             snprintf(img->tmp[i], sizeof(img->tmp[i]), "%s.tmp", filename);
             av_strlcpy(img->target[i], filename, sizeof(img->target[i]));
-            if (avio_open2(&pb[i], img->use_rename ? img->tmp[i] : filename, AVIO_FLAG_WRITE,
-                           &s->interrupt_callback, NULL) < 0) {
+            if (s->io_open(s, &pb[i], img->use_rename ? img->tmp[i] : filename, AVIO_FLAG_WRITE, NULL) < 0) {
                 av_log(s, AV_LOG_ERROR, "Could not open file : %s\n", img->use_rename ? img->tmp[i] : filename);
-=======
-        for (i = 0; i < 3; i++) {
-            if (s->io_open(s, &pb[i], img->tmp, AVIO_FLAG_WRITE, NULL) < 0) {
-                av_log(s, AV_LOG_ERROR, "Could not open file : %s\n", img->tmp);
->>>>>>> 9f61abc8
                 return AVERROR(EIO);
             }
 
@@ -135,7 +128,6 @@
 
     if (img->split_planes) {
         int ysize = codec->width * codec->height;
-<<<<<<< HEAD
         int usize = AV_CEIL_RSHIFT(codec->width, desc->log2_chroma_w) * AV_CEIL_RSHIFT(codec->height, desc->log2_chroma_h);
         if (desc->comp[0].depth >= 9) {
             ysize *= 2;
@@ -144,42 +136,11 @@
         avio_write(pb[0], pkt->data                , ysize);
         avio_write(pb[1], pkt->data + ysize        , usize);
         avio_write(pb[2], pkt->data + ysize + usize, usize);
-        avio_closep(&pb[1]);
-        avio_closep(&pb[2]);
+        ff_format_io_close(s, &pb[1]);
+        ff_format_io_close(s, &pb[2]);
         if (desc->nb_components > 3) {
             avio_write(pb[3], pkt->data + ysize + 2*usize, ysize);
-            avio_closep(&pb[3]);
-=======
-        avio_write(pb[0], pkt->data, ysize);
-        avio_write(pb[1], pkt->data + ysize,                           (pkt->size - ysize) / 2);
-        avio_write(pb[2], pkt->data + ysize + (pkt->size - ysize) / 2, (pkt->size - ysize) / 2);
-        ff_format_io_close(s, &pb[1]);
-        ff_format_io_close(s, &pb[2]);
-    } else {
-        if (ff_guess_image2_codec(s->filename) == AV_CODEC_ID_JPEG2000) {
-            AVStream *st = s->streams[0];
-            if (st->codec->extradata_size > 8 &&
-                AV_RL32(st->codec->extradata + 4) == MKTAG('j', 'p', '2', 'h')) {
-                if (pkt->size < 8 ||
-                    AV_RL32(pkt->data + 4) != MKTAG('j', 'p', '2', 'c'))
-                    goto error;
-                avio_wb32(pb[0], 12);
-                ffio_wfourcc(pb[0], "jP  ");
-                avio_wb32(pb[0], 0x0D0A870A); // signature
-                avio_wb32(pb[0], 20);
-                ffio_wfourcc(pb[0], "ftyp");
-                ffio_wfourcc(pb[0], "jp2 ");
-                avio_wb32(pb[0], 0);
-                ffio_wfourcc(pb[0], "jp2 ");
-                avio_write(pb[0], st->codec->extradata, st->codec->extradata_size);
-            } else if (pkt->size < 8 ||
-                       (!st->codec->extradata_size &&
-                        AV_RL32(pkt->data + 4) != MKTAG('j', 'P', ' ', ' '))) { // signature
-error:
-                av_log(s, AV_LOG_ERROR, "malformed JPEG 2000 codestream\n");
-                return -1;
-            }
->>>>>>> 9f61abc8
+            ff_format_io_close(s, &pb[3]);
         }
     } else if (img->muxer) {
         int ret;
@@ -217,15 +178,10 @@
     }
     avio_flush(pb[0]);
     if (!img->is_pipe) {
-<<<<<<< HEAD
-        avio_closep(&pb[0]);
+        ff_format_io_close(s, &pb[0]);
         for (i = 0; i < nb_renames; i++) {
             ff_rename(img->tmp[i], img->target[i], s);
         }
-=======
-        ff_format_io_close(s, &pb[0]);
-        ff_rename(img->tmp, filename);
->>>>>>> 9f61abc8
     }
 
     img->img_number++;
