--- conflicted
+++ resolved
@@ -2436,14 +2436,9 @@
         {
             int64_t last = st->info->last_dts;
 
-<<<<<<< HEAD
-            if(pkt->dts != AV_NOPTS_VALUE && last != AV_NOPTS_VALUE && duration>0){
+            if(pkt->dts != AV_NOPTS_VALUE && last != AV_NOPTS_VALUE && pkt->dts > last){
                 double dts= pkt->dts * av_q2d(st->time_base);
-=======
-            if(pkt->dts != AV_NOPTS_VALUE && last != AV_NOPTS_VALUE && pkt->dts > last){
                 int64_t duration= pkt->dts - last;
-                double dur= duration * av_q2d(st->time_base);
->>>>>>> a31e9f68
 
 //                if(st->codec->codec_type == AVMEDIA_TYPE_VIDEO)
 //                    av_log(NULL, AV_LOG_ERROR, "%f\n", dur);
