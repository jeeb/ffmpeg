/*
 * Interface to xvidcore for mpeg4 encoding
 * Copyright (c) 2004 Adam Thayer <krevnik@comcast.net>
 *
 * This file is part of FFmpeg.
 *
 * FFmpeg is free software; you can redistribute it and/or
 * modify it under the terms of the GNU Lesser General Public
 * License as published by the Free Software Foundation; either
 * version 2.1 of the License, or (at your option) any later version.
 *
 * FFmpeg is distributed in the hope that it will be useful,
 * but WITHOUT ANY WARRANTY; without even the implied warranty of
 * MERCHANTABILITY or FITNESS FOR A PARTICULAR PURPOSE.  See the GNU
 * Lesser General Public License for more details.
 *
 * You should have received a copy of the GNU Lesser General Public
 * License along with FFmpeg; if not, write to the Free Software
 * Foundation, Inc., 51 Franklin Street, Fifth Floor, Boston, MA 02110-1301 USA
 */

/**
 * @file
 * Interface to xvidcore for MPEG-4 compliant encoding.
 * @author Adam Thayer (krevnik@comcast.net)
 */

#include <xvid.h>
#include <unistd.h>
#include "avcodec.h"
#include "internal.h"
#include "libavutil/file.h"
#include "libavutil/cpu.h"
#include "libavutil/intreadwrite.h"
#include "libavutil/mathematics.h"
#include "libxvid.h"
#include "mpegvideo.h"

/**
 * Buffer management macros.
 */
#define BUFFER_SIZE                 1024
#define BUFFER_REMAINING(x)         (BUFFER_SIZE - strlen(x))
#define BUFFER_CAT(x)               (&((x)[strlen(x)]))

/**
 * Structure for the private Xvid context.
 * This stores all the private context for the codec.
 */
struct xvid_context {
<<<<<<< HEAD
    AVClass *class;
=======
    AVClass *class;                /**< Handle for Xvid encoder */
>>>>>>> 5ce7ca68
    void *encoder_handle;          /**< Handle for Xvid encoder */
    int xsize;                     /**< Frame x size */
    int ysize;                     /**< Frame y size */
    int vop_flags;                 /**< VOP flags for Xvid encoder */
    int vol_flags;                 /**< VOL flags for Xvid encoder */
    int me_flags;                  /**< Motion Estimation flags */
    int qscale;                    /**< Do we use constant scale? */
    int quicktime_format;          /**< Are we in a QT-based format? */
    char *twopassbuffer;           /**< Character buffer for two-pass */
    char *old_twopassbuffer;       /**< Old character buffer (two-pass) */
    char *twopassfile;             /**< second pass temp file name */
    int twopassfd;
    unsigned char *intra_matrix;   /**< P-Frame Quant Matrix */
    unsigned char *inter_matrix;   /**< I-Frame Quant Matrix */
    int lumi_aq;                   /**< Lumi masking as an aq method */
    int variance_aq;               /**< Variance adaptive quantization */
<<<<<<< HEAD
    int ssim;                      /**< SSIM information display mode */
    int ssim_acc;                  /**< SSIM accuracy. 0: accurate. 4: fast. */
=======
>>>>>>> 5ce7ca68
};

/**
 * Structure for the private first-pass plugin.
 */
struct xvid_ff_pass1 {
    int     version;                /**< Xvid version */
    struct xvid_context *context;   /**< Pointer to private context */
};

static int xvid_encode_close(AVCodecContext *avctx);

/*
 * Xvid 2-Pass Kludge Section
 *
 * Xvid's default 2-pass doesn't allow us to create data as we need to, so
 * this section spends time replacing the first pass plugin so we can write
 * statistic information as libavcodec requests in. We have another kludge
 * that allows us to pass data to the second pass in Xvid without a custom
 * rate-control plugin.
 */

/**
 * Initialize the two-pass plugin and context.
 *
 * @param param Input construction parameter structure
 * @param handle Private context handle
 * @return Returns XVID_ERR_xxxx on failure, or 0 on success.
 */
static int xvid_ff_2pass_create(xvid_plg_create_t * param,
                                void ** handle) {
    struct xvid_ff_pass1 *x = (struct xvid_ff_pass1 *)param->param;
    char *log = x->context->twopassbuffer;

    /* Do a quick bounds check */
    if( log == NULL )
        return XVID_ERR_FAIL;

    /* We use snprintf() */
    /* This is because we can safely prevent a buffer overflow */
    log[0] = 0;
    snprintf(log, BUFFER_REMAINING(log),
        "# ffmpeg 2-pass log file, using xvid codec\n");
    snprintf(BUFFER_CAT(log), BUFFER_REMAINING(log),
        "# Do not modify. libxvidcore version: %d.%d.%d\n\n",
        XVID_VERSION_MAJOR(XVID_VERSION),
        XVID_VERSION_MINOR(XVID_VERSION),
        XVID_VERSION_PATCH(XVID_VERSION));

    *handle = x->context;
    return 0;
}

/**
 * Destroy the two-pass plugin context.
 *
 * @param ref Context pointer for the plugin
 * @param param Destrooy context
 * @return Returns 0, success guaranteed
 */
static int xvid_ff_2pass_destroy(struct xvid_context *ref,
                                xvid_plg_destroy_t *param) {
    /* Currently cannot think of anything to do on destruction */
    /* Still, the framework should be here for reference/use */
    if( ref->twopassbuffer != NULL )
        ref->twopassbuffer[0] = 0;
    return 0;
}

/**
 * Enable fast encode mode during the first pass.
 *
 * @param ref Context pointer for the plugin
 * @param param Frame data
 * @return Returns 0, success guaranteed
 */
static int xvid_ff_2pass_before(struct xvid_context *ref,
                                xvid_plg_data_t *param) {
    int motion_remove;
    int motion_replacements;
    int vop_remove;

    /* Nothing to do here, result is changed too much */
    if( param->zone && param->zone->mode == XVID_ZONE_QUANT )
        return 0;

    /* We can implement a 'turbo' first pass mode here */
    param->quant = 2;

    /* Init values */
    motion_remove = ~XVID_ME_CHROMA_PVOP &
                    ~XVID_ME_CHROMA_BVOP &
                    ~XVID_ME_EXTSEARCH16 &
                    ~XVID_ME_ADVANCEDDIAMOND16;
    motion_replacements = XVID_ME_FAST_MODEINTERPOLATE |
                          XVID_ME_SKIP_DELTASEARCH |
                          XVID_ME_FASTREFINE16 |
                          XVID_ME_BFRAME_EARLYSTOP;
    vop_remove = ~XVID_VOP_MODEDECISION_RD &
                 ~XVID_VOP_FAST_MODEDECISION_RD &
                 ~XVID_VOP_TRELLISQUANT &
                 ~XVID_VOP_INTER4V &
                 ~XVID_VOP_HQACPRED;

    param->vol_flags &= ~XVID_VOL_GMC;
    param->vop_flags &= vop_remove;
    param->motion_flags &= motion_remove;
    param->motion_flags |= motion_replacements;

    return 0;
}

/**
 * Capture statistic data and write it during first pass.
 *
 * @param ref Context pointer for the plugin
 * @param param Statistic data
 * @return Returns XVID_ERR_xxxx on failure, or 0 on success
 */
static int xvid_ff_2pass_after(struct xvid_context *ref,
                                xvid_plg_data_t *param) {
    char *log = ref->twopassbuffer;
    const char *frame_types = " ipbs";
    char frame_type;

    /* Quick bounds check */
    if( log == NULL )
        return XVID_ERR_FAIL;

    /* Convert the type given to us into a character */
    if( param->type < 5 && param->type > 0 ) {
        frame_type = frame_types[param->type];
    } else {
        return XVID_ERR_FAIL;
    }

    snprintf(BUFFER_CAT(log), BUFFER_REMAINING(log),
        "%c %d %d %d %d %d %d\n",
        frame_type, param->stats.quant, param->stats.kblks, param->stats.mblks,
        param->stats.ublks, param->stats.length, param->stats.hlength);

    return 0;
}

/**
 * Dispatch function for our custom plugin.
 * This handles the dispatch for the Xvid plugin. It passes data
 * on to other functions for actual processing.
 *
 * @param ref Context pointer for the plugin
 * @param cmd The task given for us to complete
 * @param p1 First parameter (varies)
 * @param p2 Second parameter (varies)
 * @return Returns XVID_ERR_xxxx on failure, or 0 on success
 */
static int xvid_ff_2pass(void *ref, int cmd, void *p1, void *p2)
{
    switch( cmd ) {
        case XVID_PLG_INFO:
        case XVID_PLG_FRAME:
            return 0;

        case XVID_PLG_BEFORE:
            return xvid_ff_2pass_before(ref, p1);

        case XVID_PLG_CREATE:
            return xvid_ff_2pass_create(p1, p2);

        case XVID_PLG_AFTER:
            return xvid_ff_2pass_after(ref, p1);

        case XVID_PLG_DESTROY:
            return xvid_ff_2pass_destroy(ref, p1);

        default:
            return XVID_ERR_FAIL;
    }
}

/**
 * Routine to create a global VO/VOL header for MP4 container.
 * What we do here is extract the header from the Xvid bitstream
 * as it is encoded. We also strip the repeated headers from the
 * bitstream when a global header is requested for MPEG-4 ISO
 * compliance.
 *
 * @param avctx AVCodecContext pointer to context
 * @param frame Pointer to encoded frame data
 * @param header_len Length of header to search
 * @param frame_len Length of encoded frame data
 * @return Returns new length of frame data
 */
static int xvid_strip_vol_header(AVCodecContext *avctx,
                  AVPacket *pkt,
                  unsigned int header_len,
                  unsigned int frame_len) {
    int vo_len = 0, i;

    for( i = 0; i < header_len - 3; i++ ) {
        if( pkt->data[i] == 0x00 &&
            pkt->data[i+1] == 0x00 &&
            pkt->data[i+2] == 0x01 &&
            pkt->data[i+3] == 0xB6 ) {
            vo_len = i;
            break;
        }
    }

    if( vo_len > 0 ) {
        /* We need to store the header, so extract it */
        if( avctx->extradata == NULL ) {
            avctx->extradata = av_malloc(vo_len);
            memcpy(avctx->extradata, pkt->data, vo_len);
            avctx->extradata_size = vo_len;
        }
        /* Less dangerous now, memmove properly copies the two
           chunks of overlapping data */
        memmove(pkt->data, &pkt->data[vo_len], frame_len - vo_len);
        pkt->size = frame_len - vo_len;
    }
    return 0;
}

/**
 * Routine to correct a possibly erroneous framerate being fed to us.
 * Xvid currently chokes on framerates where the ticks per frame is
 * extremely large. This function works to correct problems in this area
 * by estimating a new framerate and taking the simpler fraction of
 * the two presented.
 *
 * @param avctx Context that contains the framerate to correct.
 */
static void xvid_correct_framerate(AVCodecContext *avctx)
{
    int frate, fbase;
    int est_frate, est_fbase;
    int gcd;
    float est_fps, fps;

    frate = avctx->time_base.den;
    fbase = avctx->time_base.num;

    gcd = av_gcd(frate, fbase);
    if( gcd > 1 ) {
        frate /= gcd;
        fbase /= gcd;
    }

    if( frate <= 65000 && fbase <= 65000 ) {
        avctx->time_base.den = frate;
        avctx->time_base.num = fbase;
        return;
    }

    fps = (float)frate / (float)fbase;
    est_fps = roundf(fps * 1000.0) / 1000.0;

    est_frate = (int)est_fps;
    if( est_fps > (int)est_fps ) {
        est_frate = (est_frate + 1) * 1000;
        est_fbase = (int)roundf((float)est_frate / est_fps);
    } else
        est_fbase = 1;

    gcd = av_gcd(est_frate, est_fbase);
    if( gcd > 1 ) {
        est_frate /= gcd;
        est_fbase /= gcd;
    }

    if( fbase > est_fbase ) {
        avctx->time_base.den = est_frate;
        avctx->time_base.num = est_fbase;
        av_log(avctx, AV_LOG_DEBUG,
            "Xvid: framerate re-estimated: %.2f, %.3f%% correction\n",
            est_fps, (((est_fps - fps)/fps) * 100.0));
    } else {
        avctx->time_base.den = frate;
        avctx->time_base.num = fbase;
    }
}

static av_cold int xvid_encode_init(AVCodecContext *avctx)  {
    int xerr, i;
    int xvid_flags = avctx->flags;
    struct xvid_context *x = avctx->priv_data;
    uint16_t *intra, *inter;
    int fd;

<<<<<<< HEAD
    xvid_plugin_single_t      single          = { 0 };
    struct xvid_ff_pass1      rc2pass1        = { 0 };
    xvid_plugin_2pass2_t      rc2pass2        = { 0 };
    xvid_plugin_lumimasking_t masking_l       = { 0 }; /* For lumi masking */
    xvid_plugin_lumimasking_t masking_v       = { 0 }; /* For variance AQ */
    xvid_plugin_ssim_t        ssim            = { 0 };
    xvid_gbl_init_t           xvid_gbl_init   = { 0 };
    xvid_enc_create_t         xvid_enc_create = { 0 };
    xvid_enc_plugin_t         plugins[4];

    x->twopassfd = -1;
=======
    xvid_plugin_single_t single       = { 0 };
    struct xvid_ff_pass1 rc2pass1     = { 0 };
    xvid_plugin_2pass2_t rc2pass2     = { 0 };
    xvid_plugin_lumimasking_t masking_l = { 0 }; /* For lumi masking */
    xvid_plugin_lumimasking_t masking_v = { 0 }; /* For variance AQ */
    xvid_gbl_init_t xvid_gbl_init     = { 0 };
    xvid_enc_create_t xvid_enc_create = { 0 };
    xvid_enc_plugin_t plugins[7];
>>>>>>> 5ce7ca68

    /* Bring in VOP flags from ffmpeg command-line */
    x->vop_flags = XVID_VOP_HALFPEL;              /* Bare minimum quality */
    if( xvid_flags & CODEC_FLAG_4MV )
        x->vop_flags    |= XVID_VOP_INTER4V;      /* Level 3 */
    if( avctx->trellis)
        x->vop_flags    |= XVID_VOP_TRELLISQUANT; /* Level 5 */
    if( xvid_flags & CODEC_FLAG_AC_PRED )
        x->vop_flags    |= XVID_VOP_HQACPRED;     /* Level 6 */
    if( xvid_flags & CODEC_FLAG_GRAY )
        x->vop_flags    |= XVID_VOP_GREYSCALE;

    /* Decide which ME quality setting to use */
    x->me_flags = 0;
    switch( avctx->me_method ) {
       case ME_FULL:   /* Quality 6 */
           x->me_flags  |=  XVID_ME_EXTSEARCH16
                        |   XVID_ME_EXTSEARCH8;

       case ME_EPZS:   /* Quality 4 */
           x->me_flags  |=  XVID_ME_ADVANCEDDIAMOND8
                        |   XVID_ME_HALFPELREFINE8
                        |   XVID_ME_CHROMA_PVOP
                        |   XVID_ME_CHROMA_BVOP;

       case ME_LOG:    /* Quality 2 */
       case ME_PHODS:
       case ME_X1:
           x->me_flags  |=  XVID_ME_ADVANCEDDIAMOND16
                        |   XVID_ME_HALFPELREFINE16;

       case ME_ZERO:   /* Quality 0 */
       default:
           break;
    }

    /* Decide how we should decide blocks */
    switch( avctx->mb_decision ) {
       case 2:
           x->vop_flags |= XVID_VOP_MODEDECISION_RD;
           x->me_flags  |=  XVID_ME_HALFPELREFINE8_RD
                        |   XVID_ME_QUARTERPELREFINE8_RD
                        |   XVID_ME_EXTSEARCH_RD
                        |   XVID_ME_CHECKPREDICTION_RD;
       case 1:
           if( !(x->vop_flags & XVID_VOP_MODEDECISION_RD) )
               x->vop_flags |= XVID_VOP_FAST_MODEDECISION_RD;
           x->me_flags  |=  XVID_ME_HALFPELREFINE16_RD
                        |   XVID_ME_QUARTERPELREFINE16_RD;

       default:
           break;
    }

    /* Bring in VOL flags from ffmpeg command-line */
    x->vol_flags = 0;
    if( xvid_flags & CODEC_FLAG_GMC ) {
        x->vol_flags    |= XVID_VOL_GMC;
        x->me_flags     |= XVID_ME_GME_REFINE;
    }
    if( xvid_flags & CODEC_FLAG_QPEL ) {
        x->vol_flags    |= XVID_VOL_QUARTERPEL;
        x->me_flags     |= XVID_ME_QUARTERPELREFINE16;
        if( x->vop_flags & XVID_VOP_INTER4V )
            x->me_flags |= XVID_ME_QUARTERPELREFINE8;
    }

    xvid_gbl_init.version = XVID_VERSION;
    xvid_gbl_init.debug = 0;

#if ARCH_PPC
    /* Xvid's PPC support is borked, use libavcodec to detect */
#if HAVE_ALTIVEC
    if (av_get_cpu_flags() & AV_CPU_FLAG_ALTIVEC) {
        xvid_gbl_init.cpu_flags = XVID_CPU_FORCE | XVID_CPU_ALTIVEC;
    } else
#endif
        xvid_gbl_init.cpu_flags = XVID_CPU_FORCE;
#else
    /* Xvid can detect on x86 */
    xvid_gbl_init.cpu_flags = 0;
#endif

    /* Initialize */
    xvid_global(NULL, XVID_GBL_INIT, &xvid_gbl_init, NULL);

    /* Create the encoder reference */
    xvid_enc_create.version = XVID_VERSION;

    /* Store the desired frame size */
    xvid_enc_create.width = x->xsize = avctx->width;
    xvid_enc_create.height = x->ysize = avctx->height;

    /* Xvid can determine the proper profile to use */
    /* xvid_enc_create.profile = XVID_PROFILE_S_L3; */

    /* We don't use zones */
    xvid_enc_create.zones = NULL;
    xvid_enc_create.num_zones = 0;

    xvid_enc_create.num_threads = avctx->thread_count;

    xvid_enc_create.plugins = plugins;
    xvid_enc_create.num_plugins = 0;

    /* Initialize Buffers */
    x->twopassbuffer = NULL;
    x->old_twopassbuffer = NULL;
    x->twopassfile = NULL;

    if( xvid_flags & CODEC_FLAG_PASS1 ) {
        rc2pass1.version = XVID_VERSION;
        rc2pass1.context = x;
        x->twopassbuffer = av_malloc(BUFFER_SIZE);
        x->old_twopassbuffer = av_malloc(BUFFER_SIZE);
        if( x->twopassbuffer == NULL || x->old_twopassbuffer == NULL ) {
            av_log(avctx, AV_LOG_ERROR,
                "Xvid: Cannot allocate 2-pass log buffers\n");
            goto fail;
        }
        x->twopassbuffer[0] = x->old_twopassbuffer[0] = 0;

        plugins[xvid_enc_create.num_plugins].func = xvid_ff_2pass;
        plugins[xvid_enc_create.num_plugins].param = &rc2pass1;
        xvid_enc_create.num_plugins++;
    } else if( xvid_flags & CODEC_FLAG_PASS2 ) {
        rc2pass2.version = XVID_VERSION;
        rc2pass2.bitrate = avctx->bit_rate;

        fd = av_tempfile("xvidff.", &x->twopassfile, 0, avctx);
        if( fd == -1 ) {
            av_log(avctx, AV_LOG_ERROR,
                "Xvid: Cannot write 2-pass pipe\n");
            goto fail;
        }
        x->twopassfd = fd;

        if( avctx->stats_in == NULL ) {
            av_log(avctx, AV_LOG_ERROR,
                "Xvid: No 2-pass information loaded for second pass\n");
            goto fail;
        }

        if( strlen(avctx->stats_in) >
              write(fd, avctx->stats_in, strlen(avctx->stats_in)) ) {
            av_log(avctx, AV_LOG_ERROR,
                "Xvid: Cannot write to 2-pass pipe\n");
            goto fail;
        }

        rc2pass2.filename = x->twopassfile;
        plugins[xvid_enc_create.num_plugins].func = xvid_plugin_2pass2;
        plugins[xvid_enc_create.num_plugins].param = &rc2pass2;
        xvid_enc_create.num_plugins++;
    } else if( !(xvid_flags & CODEC_FLAG_QSCALE) ) {
        /* Single Pass Bitrate Control! */
        single.version = XVID_VERSION;
        single.bitrate = avctx->bit_rate;

        plugins[xvid_enc_create.num_plugins].func = xvid_plugin_single;
        plugins[xvid_enc_create.num_plugins].param = &single;
        xvid_enc_create.num_plugins++;
    }

<<<<<<< HEAD
    if ( avctx->lumi_masking != 0.0)
        x->lumi_aq = 1;

    /* Luminance Masking */
    if( x->lumi_aq ) {
=======
    if (avctx->lumi_masking != 0.0)
        x->lumi_aq = 1;

    if (x->lumi_aq && x->variance_aq) {
        x->variance_aq = 0
        av_log(avctx, AV_LOG_WARNING,
               "variance_aq is ignored when lumi_aq is set.\n");
    }

    /* Luminance Masking */
    if (x->lumi_aq) {
>>>>>>> 5ce7ca68
        masking_l.method = 0;
        plugins[xvid_enc_create.num_plugins].func = xvid_plugin_lumimasking;

        /* The old behavior is that when avctx->lumi_masking is specified,
         * plugins[...].param = NULL. Trying to keep the old behavior here. */
<<<<<<< HEAD
        plugins[xvid_enc_create.num_plugins].param = avctx->lumi_masking ? NULL : &masking_l ;
        xvid_enc_create.num_plugins++;
    }

    /* Variance AQ */
    if( x->variance_aq ) {
        masking_v.method = 1;
        plugins[xvid_enc_create.num_plugins].func  = xvid_plugin_lumimasking;
        plugins[xvid_enc_create.num_plugins].param = &masking_v ;
        xvid_enc_create.num_plugins++;
    }

    if( x->lumi_aq && x->variance_aq )
        av_log(avctx, AV_LOG_INFO,
               "Both lumi_aq and variance_aq are enabled. The resulting quality"
               "will be the worse one of the two effects made by the AQ.\n");

    /* SSIM */
    if( x->ssim ) {
        plugins[xvid_enc_create.num_plugins].func = xvid_plugin_ssim;
        ssim.b_printstat = ( x->ssim == 2 );
        ssim.acc         = x->ssim_acc;
        ssim.cpu_flags   = xvid_gbl_init.cpu_flags;
        ssim.b_visualize = 0;
        plugins[xvid_enc_create.num_plugins].param = &ssim;
=======
        plugins[xvid_enc_create.num_plugins].param = avctx->lumi_masking ? NULL
                                                                         : &masking_l;
                xvid_enc_create.num_plugins++;
    }

    /* Variance AQ */
    if (x->variance_aq) {
        masking_v.method = 1;
        plugins[xvid_enc_create.num_plugins].func  = xvid_plugin_lumimasking;
        plugins[xvid_enc_create.num_plugins].param = &masking_v;
>>>>>>> 5ce7ca68
        xvid_enc_create.num_plugins++;
    }

    /* Frame Rate and Key Frames */
    xvid_correct_framerate(avctx);
    xvid_enc_create.fincr = avctx->time_base.num;
    xvid_enc_create.fbase = avctx->time_base.den;
    if( avctx->gop_size > 0 )
        xvid_enc_create.max_key_interval = avctx->gop_size;
    else
        xvid_enc_create.max_key_interval = 240; /* Xvid's best default */

    /* Quants */
    if( xvid_flags & CODEC_FLAG_QSCALE ) x->qscale = 1;
    else x->qscale = 0;

    xvid_enc_create.min_quant[0] = avctx->qmin;
    xvid_enc_create.min_quant[1] = avctx->qmin;
    xvid_enc_create.min_quant[2] = avctx->qmin;
    xvid_enc_create.max_quant[0] = avctx->qmax;
    xvid_enc_create.max_quant[1] = avctx->qmax;
    xvid_enc_create.max_quant[2] = avctx->qmax;

    /* Quant Matrices */
    x->intra_matrix = x->inter_matrix = NULL;
    if( avctx->mpeg_quant )
       x->vol_flags |= XVID_VOL_MPEGQUANT;
    if( (avctx->intra_matrix || avctx->inter_matrix) ) {
       x->vol_flags |= XVID_VOL_MPEGQUANT;

       if( avctx->intra_matrix ) {
           intra = avctx->intra_matrix;
           x->intra_matrix = av_malloc(sizeof(unsigned char) * 64);
       } else
           intra = NULL;
       if( avctx->inter_matrix ) {
           inter = avctx->inter_matrix;
           x->inter_matrix = av_malloc(sizeof(unsigned char) * 64);
       } else
           inter = NULL;

       for( i = 0; i < 64; i++ ) {
           if( intra )
               x->intra_matrix[i] = (unsigned char)intra[i];
           if( inter )
               x->inter_matrix[i] = (unsigned char)inter[i];
       }
    }

    /* Misc Settings */
    xvid_enc_create.frame_drop_ratio = 0;
    xvid_enc_create.global = 0;
    if( xvid_flags & CODEC_FLAG_CLOSED_GOP )
        xvid_enc_create.global |= XVID_GLOBAL_CLOSED_GOP;

    /* Determines which codec mode we are operating in */
    avctx->extradata = NULL;
    avctx->extradata_size = 0;
    if( xvid_flags & CODEC_FLAG_GLOBAL_HEADER ) {
        /* In this case, we are claiming to be MPEG4 */
        x->quicktime_format = 1;
        avctx->codec_id = AV_CODEC_ID_MPEG4;
    } else {
        /* We are claiming to be Xvid */
        x->quicktime_format = 0;
        if(!avctx->codec_tag)
            avctx->codec_tag = AV_RL32("xvid");
    }

    /* Bframes */
    xvid_enc_create.max_bframes = avctx->max_b_frames;
    xvid_enc_create.bquant_offset = 100 * avctx->b_quant_offset;
    xvid_enc_create.bquant_ratio = 100 * avctx->b_quant_factor;
    if( avctx->max_b_frames > 0  && !x->quicktime_format ) xvid_enc_create.global |= XVID_GLOBAL_PACKED;

    av_assert0(xvid_enc_create.num_plugins + (!!x->ssim) + (!!x->variance_aq) + (!!x->lumi_aq) <= FF_ARRAY_ELEMS(plugins));

    /* Create encoder context */
    xerr = xvid_encore(NULL, XVID_ENC_CREATE, &xvid_enc_create, NULL);
    if( xerr ) {
        av_log(avctx, AV_LOG_ERROR, "Xvid: Could not create encoder reference\n");
        goto fail;
    }

    x->encoder_handle = xvid_enc_create.handle;
    avctx->coded_frame = av_frame_alloc();
    if (!avctx->coded_frame)
        return AVERROR(ENOMEM);

    return 0;
fail:
    xvid_encode_close(avctx);
    return -1;
}

static int xvid_encode_frame(AVCodecContext *avctx, AVPacket *pkt,
                             const AVFrame *picture, int *got_packet)
{
    int xerr, i, ret, user_packet = !!pkt->data;
    char *tmp;
    struct xvid_context *x = avctx->priv_data;
    AVFrame *p = avctx->coded_frame;
    int mb_width   = (avctx->width  + 15) / 16;
    int mb_height  = (avctx->height + 15) / 16;

    xvid_enc_frame_t xvid_enc_frame = { 0 };
    xvid_enc_stats_t xvid_enc_stats = { 0 };

    if ((ret = ff_alloc_packet2(avctx, pkt, mb_width*mb_height*MAX_MB_BYTES + FF_MIN_BUFFER_SIZE)) < 0)
        return ret;

    /* Start setting up the frame */
    xvid_enc_frame.version = XVID_VERSION;
    xvid_enc_stats.version = XVID_VERSION;

    /* Let Xvid know where to put the frame. */
    xvid_enc_frame.bitstream = pkt->data;
    xvid_enc_frame.length    = pkt->size;

    /* Initialize input image fields */
    if( avctx->pix_fmt != AV_PIX_FMT_YUV420P ) {
        av_log(avctx, AV_LOG_ERROR, "Xvid: Color spaces other than 420p not supported\n");
        return -1;
    }

    xvid_enc_frame.input.csp = XVID_CSP_PLANAR; /* YUV420P */

    for( i = 0; i < 4; i++ ) {
        xvid_enc_frame.input.plane[i] = picture->data[i];
        xvid_enc_frame.input.stride[i] = picture->linesize[i];
    }

    /* Encoder Flags */
    xvid_enc_frame.vop_flags = x->vop_flags;
    xvid_enc_frame.vol_flags = x->vol_flags;
    xvid_enc_frame.motion = x->me_flags;
    xvid_enc_frame.type =
        picture->pict_type == AV_PICTURE_TYPE_I ? XVID_TYPE_IVOP :
        picture->pict_type == AV_PICTURE_TYPE_P ? XVID_TYPE_PVOP :
        picture->pict_type == AV_PICTURE_TYPE_B ? XVID_TYPE_BVOP :
                                          XVID_TYPE_AUTO;

    /* Pixel aspect ratio setting */
    if (avctx->sample_aspect_ratio.num < 0 || avctx->sample_aspect_ratio.num > 255 ||
        avctx->sample_aspect_ratio.den < 0 || avctx->sample_aspect_ratio.den > 255) {
        av_log(avctx, AV_LOG_WARNING,
               "Invalid pixel aspect ratio %i/%i, limit is 255/255 reducing\n",
               avctx->sample_aspect_ratio.num, avctx->sample_aspect_ratio.den);
        av_reduce(&avctx->sample_aspect_ratio.num, &avctx->sample_aspect_ratio.den,
                   avctx->sample_aspect_ratio.num,  avctx->sample_aspect_ratio.den, 255);
    }
    xvid_enc_frame.par = XVID_PAR_EXT;
    xvid_enc_frame.par_width  = avctx->sample_aspect_ratio.num;
    xvid_enc_frame.par_height = avctx->sample_aspect_ratio.den;

    /* Quant Setting */
    if( x->qscale ) xvid_enc_frame.quant = picture->quality / FF_QP2LAMBDA;
    else xvid_enc_frame.quant = 0;

    /* Matrices */
    xvid_enc_frame.quant_intra_matrix = x->intra_matrix;
    xvid_enc_frame.quant_inter_matrix = x->inter_matrix;

    /* Encode */
    xerr = xvid_encore(x->encoder_handle, XVID_ENC_ENCODE,
        &xvid_enc_frame, &xvid_enc_stats);

    /* Two-pass log buffer swapping */
    avctx->stats_out = NULL;
    if( x->twopassbuffer ) {
        tmp = x->old_twopassbuffer;
        x->old_twopassbuffer = x->twopassbuffer;
        x->twopassbuffer = tmp;
        x->twopassbuffer[0] = 0;
        if( x->old_twopassbuffer[0] != 0 ) {
            avctx->stats_out = x->old_twopassbuffer;
        }
    }

    if (xerr > 0) {
        *got_packet = 1;

        p->quality = xvid_enc_stats.quant * FF_QP2LAMBDA;
        if( xvid_enc_stats.type == XVID_TYPE_PVOP )
            p->pict_type = AV_PICTURE_TYPE_P;
        else if( xvid_enc_stats.type == XVID_TYPE_BVOP )
            p->pict_type = AV_PICTURE_TYPE_B;
        else if( xvid_enc_stats.type == XVID_TYPE_SVOP )
            p->pict_type = AV_PICTURE_TYPE_S;
        else
            p->pict_type = AV_PICTURE_TYPE_I;
        if( xvid_enc_frame.out_flags & XVID_KEYFRAME ) {
            p->key_frame = 1;
            pkt->flags |= AV_PKT_FLAG_KEY;
            if( x->quicktime_format )
                return xvid_strip_vol_header(avctx, pkt,
                    xvid_enc_stats.hlength, xerr);
         } else
            p->key_frame = 0;

        pkt->size = xerr;

        return 0;
    } else {
        if (!user_packet)
            av_free_packet(pkt);
        if (!xerr)
            return 0;
        av_log(avctx, AV_LOG_ERROR, "Xvid: Encoding Error Occurred: %i\n", xerr);
        return -1;
    }
}

static av_cold int xvid_encode_close(AVCodecContext *avctx) {
    struct xvid_context *x = avctx->priv_data;

    if(x->encoder_handle)
        xvid_encore(x->encoder_handle, XVID_ENC_DESTROY, NULL, NULL);
    x->encoder_handle = NULL;

    av_freep(&avctx->extradata);
    if( x->twopassbuffer != NULL ) {
        av_freep(&x->twopassbuffer);
        av_freep(&x->old_twopassbuffer);
        avctx->stats_out = NULL;
    }
    if (x->twopassfd>=0) {
        unlink(x->twopassfile);
        close(x->twopassfd);
        x->twopassfd = -1;
    }
    av_freep(&x->twopassfile);
    av_freep(&x->intra_matrix);
    av_freep(&x->inter_matrix);

    return 0;
}

#define OFFSET(x) offsetof(struct xvid_context, x)
#define VE AV_OPT_FLAG_VIDEO_PARAM | AV_OPT_FLAG_ENCODING_PARAM
static const AVOption options[] = {
    { "lumi_aq",     "Luminance masking AQ", OFFSET(lumi_aq),     AV_OPT_TYPE_INT, { .i64 = 0 }, 0, 1, VE },
    { "variance_aq", "Variance AQ",          OFFSET(variance_aq), AV_OPT_TYPE_INT, { .i64 = 0 }, 0, 1, VE },
<<<<<<< HEAD
    { "ssim",        "Show SSIM information to stdout",       OFFSET(ssim),              AV_OPT_TYPE_INT, { .i64 = 0 }, 0, 2, VE, "ssim" },
        { "off",     NULL, 0, AV_OPT_TYPE_CONST, { .i64 = 0 }, INT_MIN, INT_MAX, VE, "ssim" },
        { "avg",     NULL, 0, AV_OPT_TYPE_CONST, { .i64 = 1 }, INT_MIN, INT_MAX, VE, "ssim" },
        { "frame",   NULL, 0, AV_OPT_TYPE_CONST, { .i64 = 2 }, INT_MIN, INT_MAX, VE, "ssim" },
    { "ssim_acc",    "SSIM accuracy",                         OFFSET(ssim_acc),          AV_OPT_TYPE_INT, { .i64 = 2 }, 0, 4, VE },
=======
>>>>>>> 5ce7ca68
    { NULL },
};

static const AVClass xvid_class = {
    .class_name = "libxvid",
    .item_name  = av_default_item_name,
    .option     = options,
    .version    = LIBAVUTIL_VERSION_INT,
};

AVCodec ff_libxvid_encoder = {
    .name           = "libxvid",
    .long_name      = NULL_IF_CONFIG_SMALL("libxvidcore MPEG-4 part 2"),
    .type           = AVMEDIA_TYPE_VIDEO,
    .id             = AV_CODEC_ID_MPEG4,
    .priv_data_size = sizeof(struct xvid_context),
    .init           = xvid_encode_init,
    .encode2        = xvid_encode_frame,
    .close          = xvid_encode_close,
    .pix_fmts       = (const enum AVPixelFormat[]){ AV_PIX_FMT_YUV420P, AV_PIX_FMT_NONE },
    .priv_class     = &xvid_class,
};<|MERGE_RESOLUTION|>--- conflicted
+++ resolved
@@ -48,11 +48,7 @@
  * This stores all the private context for the codec.
  */
 struct xvid_context {
-<<<<<<< HEAD
     AVClass *class;
-=======
-    AVClass *class;                /**< Handle for Xvid encoder */
->>>>>>> 5ce7ca68
     void *encoder_handle;          /**< Handle for Xvid encoder */
     int xsize;                     /**< Frame x size */
     int ysize;                     /**< Frame y size */
@@ -69,11 +65,8 @@
     unsigned char *inter_matrix;   /**< I-Frame Quant Matrix */
     int lumi_aq;                   /**< Lumi masking as an aq method */
     int variance_aq;               /**< Variance adaptive quantization */
-<<<<<<< HEAD
     int ssim;                      /**< SSIM information display mode */
     int ssim_acc;                  /**< SSIM accuracy. 0: accurate. 4: fast. */
-=======
->>>>>>> 5ce7ca68
 };
 
 /**
@@ -363,7 +356,6 @@
     uint16_t *intra, *inter;
     int fd;
 
-<<<<<<< HEAD
     xvid_plugin_single_t      single          = { 0 };
     struct xvid_ff_pass1      rc2pass1        = { 0 };
     xvid_plugin_2pass2_t      rc2pass2        = { 0 };
@@ -375,16 +367,6 @@
     xvid_enc_plugin_t         plugins[4];
 
     x->twopassfd = -1;
-=======
-    xvid_plugin_single_t single       = { 0 };
-    struct xvid_ff_pass1 rc2pass1     = { 0 };
-    xvid_plugin_2pass2_t rc2pass2     = { 0 };
-    xvid_plugin_lumimasking_t masking_l = { 0 }; /* For lumi masking */
-    xvid_plugin_lumimasking_t masking_v = { 0 }; /* For variance AQ */
-    xvid_gbl_init_t xvid_gbl_init     = { 0 };
-    xvid_enc_create_t xvid_enc_create = { 0 };
-    xvid_enc_plugin_t plugins[7];
->>>>>>> 5ce7ca68
 
     /* Bring in VOP flags from ffmpeg command-line */
     x->vop_flags = XVID_VOP_HALFPEL;              /* Bare minimum quality */
@@ -549,40 +531,26 @@
         xvid_enc_create.num_plugins++;
     }
 
-<<<<<<< HEAD
-    if ( avctx->lumi_masking != 0.0)
-        x->lumi_aq = 1;
-
-    /* Luminance Masking */
-    if( x->lumi_aq ) {
-=======
     if (avctx->lumi_masking != 0.0)
         x->lumi_aq = 1;
 
-    if (x->lumi_aq && x->variance_aq) {
-        x->variance_aq = 0
-        av_log(avctx, AV_LOG_WARNING,
-               "variance_aq is ignored when lumi_aq is set.\n");
-    }
-
     /* Luminance Masking */
     if (x->lumi_aq) {
->>>>>>> 5ce7ca68
         masking_l.method = 0;
         plugins[xvid_enc_create.num_plugins].func = xvid_plugin_lumimasking;
 
         /* The old behavior is that when avctx->lumi_masking is specified,
          * plugins[...].param = NULL. Trying to keep the old behavior here. */
-<<<<<<< HEAD
-        plugins[xvid_enc_create.num_plugins].param = avctx->lumi_masking ? NULL : &masking_l ;
-        xvid_enc_create.num_plugins++;
+        plugins[xvid_enc_create.num_plugins].param = avctx->lumi_masking ? NULL
+                                                                         : &masking_l;
+                xvid_enc_create.num_plugins++;
     }
 
     /* Variance AQ */
-    if( x->variance_aq ) {
+    if (x->variance_aq) {
         masking_v.method = 1;
         plugins[xvid_enc_create.num_plugins].func  = xvid_plugin_lumimasking;
-        plugins[xvid_enc_create.num_plugins].param = &masking_v ;
+        plugins[xvid_enc_create.num_plugins].param = &masking_v;
         xvid_enc_create.num_plugins++;
     }
 
@@ -599,18 +567,6 @@
         ssim.cpu_flags   = xvid_gbl_init.cpu_flags;
         ssim.b_visualize = 0;
         plugins[xvid_enc_create.num_plugins].param = &ssim;
-=======
-        plugins[xvid_enc_create.num_plugins].param = avctx->lumi_masking ? NULL
-                                                                         : &masking_l;
-                xvid_enc_create.num_plugins++;
-    }
-
-    /* Variance AQ */
-    if (x->variance_aq) {
-        masking_v.method = 1;
-        plugins[xvid_enc_create.num_plugins].func  = xvid_plugin_lumimasking;
-        plugins[xvid_enc_create.num_plugins].param = &masking_v;
->>>>>>> 5ce7ca68
         xvid_enc_create.num_plugins++;
     }
 
@@ -854,14 +810,11 @@
 static const AVOption options[] = {
     { "lumi_aq",     "Luminance masking AQ", OFFSET(lumi_aq),     AV_OPT_TYPE_INT, { .i64 = 0 }, 0, 1, VE },
     { "variance_aq", "Variance AQ",          OFFSET(variance_aq), AV_OPT_TYPE_INT, { .i64 = 0 }, 0, 1, VE },
-<<<<<<< HEAD
     { "ssim",        "Show SSIM information to stdout",       OFFSET(ssim),              AV_OPT_TYPE_INT, { .i64 = 0 }, 0, 2, VE, "ssim" },
         { "off",     NULL, 0, AV_OPT_TYPE_CONST, { .i64 = 0 }, INT_MIN, INT_MAX, VE, "ssim" },
         { "avg",     NULL, 0, AV_OPT_TYPE_CONST, { .i64 = 1 }, INT_MIN, INT_MAX, VE, "ssim" },
         { "frame",   NULL, 0, AV_OPT_TYPE_CONST, { .i64 = 2 }, INT_MIN, INT_MAX, VE, "ssim" },
     { "ssim_acc",    "SSIM accuracy",                         OFFSET(ssim_acc),          AV_OPT_TYPE_INT, { .i64 = 2 }, 0, 4, VE },
-=======
->>>>>>> 5ce7ca68
     { NULL },
 };
 
