/*
 * Atrac 3 compatible decoder
 * Copyright (c) 2006-2008 Maxim Poliakovski
 * Copyright (c) 2006-2008 Benjamin Larsson
 *
 * This file is part of FFmpeg.
 *
 * FFmpeg is free software; you can redistribute it and/or
 * modify it under the terms of the GNU Lesser General Public
 * License as published by the Free Software Foundation; either
 * version 2.1 of the License, or (at your option) any later version.
 *
 * FFmpeg is distributed in the hope that it will be useful,
 * but WITHOUT ANY WARRANTY; without even the implied warranty of
 * MERCHANTABILITY or FITNESS FOR A PARTICULAR PURPOSE.  See the GNU
 * Lesser General Public License for more details.
 *
 * You should have received a copy of the GNU Lesser General Public
 * License along with FFmpeg; if not, write to the Free Software
 * Foundation, Inc., 51 Franklin Street, Fifth Floor, Boston, MA 02110-1301 USA
 */

/**
 * @file
 * Atrac 3 compatible decoder.
 * This decoder handles Sony's ATRAC3 data.
 *
 * Container formats used to store atrac 3 data:
 * RealMedia (.rm), RIFF WAV (.wav, .at3), Sony OpenMG (.oma, .aa3).
 *
 * To use this decoder, a calling application must supply the extradata
 * bytes provided in the containers above.
 */

#include <math.h>
#include <stddef.h>
#include <stdio.h>

#include "libavutil/attributes.h"
#include "libavutil/float_dsp.h"
#include "libavutil/libm.h"
#include "avcodec.h"
#include "bytestream.h"
#include "fft.h"
#include "fmtconvert.h"
#include "get_bits.h"
#include "internal.h"

#include "atrac.h"
#include "atrac3data.h"

#define JOINT_STEREO    0x12
#define STEREO          0x2

#define SAMPLES_PER_FRAME 1024
#define MDCT_SIZE          512

typedef struct GainInfo {
    int num_gain_data;
    int lev_code[8];
    int loc_code[8];
} GainInfo;

typedef struct GainBlock {
    GainInfo g_block[4];
} GainBlock;

typedef struct TonalComponent {
    int pos;
    int num_coefs;
    float coef[8];
} TonalComponent;

typedef struct ChannelUnit {
    int            bands_coded;
    int            num_components;
    float          prev_frame[SAMPLES_PER_FRAME];
    int            gc_blk_switch;
    TonalComponent components[64];
    GainBlock      gain_block[2];

    DECLARE_ALIGNED(32, float, spectrum)[SAMPLES_PER_FRAME];
    DECLARE_ALIGNED(32, float, imdct_buf)[SAMPLES_PER_FRAME];

    float          delay_buf1[46]; ///<qmf delay buffers
    float          delay_buf2[46];
    float          delay_buf3[46];
} ChannelUnit;

typedef struct ATRAC3Context {
    GetBitContext gb;
    //@{
    /** stream data */
    int coding_mode;

    ChannelUnit *units;
    //@}
    //@{
    /** joint-stereo related variables */
    int matrix_coeff_index_prev[4];
    int matrix_coeff_index_now[4];
    int matrix_coeff_index_next[4];
    int weighting_delay[6];
    //@}
    //@{
    /** data buffers */
    uint8_t *decoded_bytes_buffer;
    float temp_buf[1070];
    //@}
    //@{
    /** extradata */
    int scrambled_stream;
    //@}

    FFTContext mdct_ctx;
    FmtConvertContext fmt_conv;
    AVFloatDSPContext fdsp;
} ATRAC3Context;

static DECLARE_ALIGNED(32, float, mdct_window)[MDCT_SIZE];
static VLC_TYPE atrac3_vlc_table[4096][2];
static VLC   spectral_coeff_tab[7];
static float gain_tab1[16];
static float gain_tab2[31];


/**
 * Regular 512 points IMDCT without overlapping, with the exception of the
 * swapping of odd bands caused by the reverse spectra of the QMF.
 *
 * @param odd_band  1 if the band is an odd band
 */
static void imlt(ATRAC3Context *q, float *input, float *output, int odd_band)
{
    int i;

    if (odd_band) {
        /**
         * Reverse the odd bands before IMDCT, this is an effect of the QMF
         * transform or it gives better compression to do it this way.
         * FIXME: It should be possible to handle this in imdct_calc
         * for that to happen a modification of the prerotation step of
         * all SIMD code and C code is needed.
         * Or fix the functions before so they generate a pre reversed spectrum.
         */
        for (i = 0; i < 128; i++)
            FFSWAP(float, input[i], input[255 - i]);
    }

    q->mdct_ctx.imdct_calc(&q->mdct_ctx, output, input);

    /* Perform windowing on the output. */
    q->fdsp.vector_fmul(output, output, mdct_window, MDCT_SIZE);
}

/*
 * indata descrambling, only used for data coming from the rm container
 */
static int decode_bytes(const uint8_t *input, uint8_t *out, int bytes)
{
    int i, off;
    uint32_t c;
    const uint32_t *buf;
    uint32_t *output = (uint32_t *)out;

    off = (intptr_t)input & 3;
    buf = (const uint32_t *)(input - off);
    if (off)
        c = av_be2ne32((0x537F6103U >> (off * 8)) | (0x537F6103U << (32 - (off * 8))));
    else
        c = av_be2ne32(0x537F6103U);
    bytes += 3 + off;
    for (i = 0; i < bytes / 4; i++)
        output[i] = c ^ buf[i];

    if (off)
        avpriv_request_sample(NULL, "Offset of %d", off);

    return off;
}

static av_cold void init_atrac3_window(void)
{
    int i, j;

    /* generate the mdct window, for details see
     * http://wiki.multimedia.cx/index.php?title=RealAudio_atrc#Windows */
    for (i = 0, j = 255; i < 128; i++, j--) {
        float wi = sin(((i + 0.5) / 256.0 - 0.5) * M_PI) + 1.0;
        float wj = sin(((j + 0.5) / 256.0 - 0.5) * M_PI) + 1.0;
        float w  = 0.5 * (wi * wi + wj * wj);
        mdct_window[i] = mdct_window[511 - i] = wi / w;
        mdct_window[j] = mdct_window[511 - j] = wj / w;
    }
}

static av_cold int atrac3_decode_close(AVCodecContext *avctx)
{
    ATRAC3Context *q = avctx->priv_data;

    av_free(q->units);
    av_free(q->decoded_bytes_buffer);

    ff_mdct_end(&q->mdct_ctx);

    return 0;
}

/**
 * Mantissa decoding
 *
 * @param selector     which table the output values are coded with
 * @param coding_flag  constant length coding or variable length coding
 * @param mantissas    mantissa output table
 * @param num_codes    number of values to get
 */
static void read_quant_spectral_coeffs(GetBitContext *gb, int selector,
                                       int coding_flag, int *mantissas,
                                       int num_codes)
{
    int i, code, huff_symb;

    if (selector == 1)
        num_codes /= 2;

    if (coding_flag != 0) {
        /* constant length coding (CLC) */
        int num_bits = clc_length_tab[selector];

        if (selector > 1) {
            for (i = 0; i < num_codes; i++) {
                if (num_bits)
                    code = get_sbits(gb, num_bits);
                else
                    code = 0;
                mantissas[i] = code;
            }
        } else {
            for (i = 0; i < num_codes; i++) {
                if (num_bits)
                    code = get_bits(gb, num_bits); // num_bits is always 4 in this case
                else
                    code = 0;
                mantissas[i * 2    ] = mantissa_clc_tab[code >> 2];
                mantissas[i * 2 + 1] = mantissa_clc_tab[code &  3];
            }
        }
    } else {
        /* variable length coding (VLC) */
        if (selector != 1) {
            for (i = 0; i < num_codes; i++) {
                huff_symb = get_vlc2(gb, spectral_coeff_tab[selector-1].table,
                                     spectral_coeff_tab[selector-1].bits, 3);
                huff_symb += 1;
                code = huff_symb >> 1;
                if (huff_symb & 1)
                    code = -code;
                mantissas[i] = code;
            }
        } else {
            for (i = 0; i < num_codes; i++) {
                huff_symb = get_vlc2(gb, spectral_coeff_tab[selector - 1].table,
                                     spectral_coeff_tab[selector - 1].bits, 3);
                mantissas[i * 2    ] = mantissa_vlc_tab[huff_symb * 2    ];
                mantissas[i * 2 + 1] = mantissa_vlc_tab[huff_symb * 2 + 1];
            }
        }
    }
}

/**
 * Restore the quantized band spectrum coefficients
 *
 * @return subband count, fix for broken specification/files
 */
static int decode_spectrum(GetBitContext *gb, float *output)
{
    int num_subbands, coding_mode, i, j, first, last, subband_size;
    int subband_vlc_index[32], sf_index[32];
    int mantissas[128];
    float scale_factor;

    num_subbands = get_bits(gb, 5);  // number of coded subbands
    coding_mode  = get_bits1(gb);    // coding Mode: 0 - VLC/ 1-CLC

    /* get the VLC selector table for the subbands, 0 means not coded */
    for (i = 0; i <= num_subbands; i++)
        subband_vlc_index[i] = get_bits(gb, 3);

    /* read the scale factor indexes from the stream */
    for (i = 0; i <= num_subbands; i++) {
        if (subband_vlc_index[i] != 0)
            sf_index[i] = get_bits(gb, 6);
    }

    for (i = 0; i <= num_subbands; i++) {
        first = subband_tab[i    ];
        last  = subband_tab[i + 1];

        subband_size = last - first;

        if (subband_vlc_index[i] != 0) {
            /* decode spectral coefficients for this subband */
            /* TODO: This can be done faster is several blocks share the
             * same VLC selector (subband_vlc_index) */
            read_quant_spectral_coeffs(gb, subband_vlc_index[i], coding_mode,
                                       mantissas, subband_size);

            /* decode the scale factor for this subband */
            scale_factor = ff_atrac_sf_table[sf_index[i]] *
                           inv_max_quant[subband_vlc_index[i]];

            /* inverse quantize the coefficients */
            for (j = 0; first < last; first++, j++)
                output[first] = mantissas[j] * scale_factor;
        } else {
            /* this subband was not coded, so zero the entire subband */
            memset(output + first, 0, subband_size * sizeof(*output));
        }
    }

    /* clear the subbands that were not coded */
    first = subband_tab[i];
    memset(output + first, 0, (SAMPLES_PER_FRAME - first) * sizeof(*output));
    return num_subbands;
}

/**
 * Restore the quantized tonal components
 *
 * @param components tonal components
 * @param num_bands  number of coded bands
 */
static int decode_tonal_components(GetBitContext *gb,
                                   TonalComponent *components, int num_bands)
{
    int i, b, c, m;
    int nb_components, coding_mode_selector, coding_mode;
    int band_flags[4], mantissa[8];
    int component_count = 0;

    nb_components = get_bits(gb, 5);

    /* no tonal components */
    if (nb_components == 0)
        return 0;

    coding_mode_selector = get_bits(gb, 2);
    if (coding_mode_selector == 2)
        return AVERROR_INVALIDDATA;

    coding_mode = coding_mode_selector & 1;

    for (i = 0; i < nb_components; i++) {
        int coded_values_per_component, quant_step_index;

        for (b = 0; b <= num_bands; b++)
            band_flags[b] = get_bits1(gb);

        coded_values_per_component = get_bits(gb, 3);

        quant_step_index = get_bits(gb, 3);
        if (quant_step_index <= 1)
            return AVERROR_INVALIDDATA;

        if (coding_mode_selector == 3)
            coding_mode = get_bits1(gb);

        for (b = 0; b < (num_bands + 1) * 4; b++) {
            int coded_components;

            if (band_flags[b >> 2] == 0)
                continue;

            coded_components = get_bits(gb, 3);

            for (c = 0; c < coded_components; c++) {
                TonalComponent *cmp = &components[component_count];
                int sf_index, coded_values, max_coded_values;
                float scale_factor;

                sf_index = get_bits(gb, 6);
                if (component_count >= 64)
                    return AVERROR_INVALIDDATA;

                cmp->pos = b * 64 + get_bits(gb, 6);

                max_coded_values = SAMPLES_PER_FRAME - cmp->pos;
                coded_values     = coded_values_per_component + 1;
                coded_values     = FFMIN(max_coded_values, coded_values);

                scale_factor = ff_atrac_sf_table[sf_index] *
                               inv_max_quant[quant_step_index];

                read_quant_spectral_coeffs(gb, quant_step_index, coding_mode,
                                           mantissa, coded_values);

                cmp->num_coefs = coded_values;

                /* inverse quant */
                for (m = 0; m < coded_values; m++)
                    cmp->coef[m] = mantissa[m] * scale_factor;

                component_count++;
            }
        }
    }

    return component_count;
}

/**
 * Decode gain parameters for the coded bands
 *
 * @param block      the gainblock for the current band
 * @param num_bands  amount of coded bands
 */
static int decode_gain_control(GetBitContext *gb, GainBlock *block,
                               int num_bands)
{
    int i, cf, num_data;
    int *level, *loc;

    GainInfo *gain = block->g_block;

    for (i = 0; i <= num_bands; i++) {
        num_data              = get_bits(gb, 3);
        gain[i].num_gain_data = num_data;
        level                 = gain[i].lev_code;
        loc                   = gain[i].loc_code;

        for (cf = 0; cf < gain[i].num_gain_data; cf++) {
            level[cf] = get_bits(gb, 4);
            loc  [cf] = get_bits(gb, 5);
            if (cf && loc[cf] <= loc[cf - 1])
                return AVERROR_INVALIDDATA;
        }
    }

    /* Clear the unused blocks. */
    for (; i < 4 ; i++)
        gain[i].num_gain_data = 0;

    return 0;
}

/**
 * Apply gain parameters and perform the MDCT overlapping part
 *
 * @param input   input buffer
 * @param prev    previous buffer to perform overlap against
 * @param output  output buffer
 * @param gain1   current band gain info
 * @param gain2   next band gain info
 */
static void gain_compensate_and_overlap(float *input, float *prev,
                                        float *output, GainInfo *gain1,
                                        GainInfo *gain2)
{
    float g1, g2, gain_inc;
    int i, j, num_data, start_loc, end_loc;


    if (gain2->num_gain_data == 0)
        g1 = 1.0;
    else
        g1 = gain_tab1[gain2->lev_code[0]];

    if (gain1->num_gain_data == 0) {
        for (i = 0; i < 256; i++)
            output[i] = input[i] * g1 + prev[i];
    } else {
        num_data = gain1->num_gain_data;
        gain1->loc_code[num_data] = 32;
        gain1->lev_code[num_data] = 4;

        for (i = 0, j = 0; i < num_data; i++) {
            start_loc = gain1->loc_code[i] * 8;
            end_loc   = start_loc + 8;

            g2       = gain_tab1[gain1->lev_code[i]];
            gain_inc = gain_tab2[gain1->lev_code[i + 1] -
                                 gain1->lev_code[i    ] + 15];

            /* interpolate */
            for (; j < start_loc; j++)
                output[j] = (input[j] * g1 + prev[j]) * g2;

            /* interpolation is done over eight samples */
            for (; j < end_loc; j++) {
                output[j] = (input[j] * g1 + prev[j]) * g2;
                g2 *= gain_inc;
            }
        }

        for (; j < 256; j++)
            output[j] = input[j] * g1 + prev[j];
    }

    /* Delay for the overlapping part. */
    memcpy(prev, &input[256], 256 * sizeof(*prev));
}

/**
 * Combine the tonal band spectrum and regular band spectrum
 *
 * @param spectrum        output spectrum buffer
 * @param num_components  number of tonal components
 * @param components      tonal components for this band
 * @return                position of the last tonal coefficient
 */
static int add_tonal_components(float *spectrum, int num_components,
                                TonalComponent *components)
{
    int i, j, last_pos = -1;
    float *input, *output;

    for (i = 0; i < num_components; i++) {
        last_pos = FFMAX(components[i].pos + components[i].num_coefs, last_pos);
        input    = components[i].coef;
        output   = &spectrum[components[i].pos];

        for (j = 0; j < components[i].num_coefs; j++)
            output[j] += input[j];
    }

    return last_pos;
}

#define INTERPOLATE(old, new, nsample) \
    ((old) + (nsample) * 0.125 * ((new) - (old)))

static void reverse_matrixing(float *su1, float *su2, int *prev_code,
                              int *curr_code)
{
    int i, nsample, band;
    float mc1_l, mc1_r, mc2_l, mc2_r;

    for (i = 0, band = 0; band < 4 * 256; band += 256, i++) {
        int s1 = prev_code[i];
        int s2 = curr_code[i];
        nsample = band;

        if (s1 != s2) {
            /* Selector value changed, interpolation needed. */
            mc1_l = matrix_coeffs[s1 * 2    ];
            mc1_r = matrix_coeffs[s1 * 2 + 1];
            mc2_l = matrix_coeffs[s2 * 2    ];
            mc2_r = matrix_coeffs[s2 * 2 + 1];

            /* Interpolation is done over the first eight samples. */
            for (; nsample < band + 8; nsample++) {
                float c1 = su1[nsample];
                float c2 = su2[nsample];
                c2 = c1 * INTERPOLATE(mc1_l, mc2_l, nsample - band) +
                     c2 * INTERPOLATE(mc1_r, mc2_r, nsample - band);
                su1[nsample] = c2;
                su2[nsample] = c1 * 2.0 - c2;
            }
        }

        /* Apply the matrix without interpolation. */
        switch (s2) {
        case 0:     /* M/S decoding */
            for (; nsample < band + 256; nsample++) {
                float c1 = su1[nsample];
                float c2 = su2[nsample];
                su1[nsample] =  c2       * 2.0;
                su2[nsample] = (c1 - c2) * 2.0;
            }
            break;
        case 1:
            for (; nsample < band + 256; nsample++) {
                float c1 = su1[nsample];
                float c2 = su2[nsample];
                su1[nsample] = (c1 + c2) *  2.0;
                su2[nsample] =  c2       * -2.0;
            }
            break;
        case 2:
        case 3:
            for (; nsample < band + 256; nsample++) {
                float c1 = su1[nsample];
                float c2 = su2[nsample];
                su1[nsample] = c1 + c2;
                su2[nsample] = c1 - c2;
            }
            break;
        default:
            av_assert1(0);
        }
    }
}

static void get_channel_weights(int index, int flag, float ch[2])
{
    if (index == 7) {
        ch[0] = 1.0;
        ch[1] = 1.0;
    } else {
        ch[0] = (index & 7) / 7.0;
        ch[1] = sqrt(2 - ch[0] * ch[0]);
        if (flag)
            FFSWAP(float, ch[0], ch[1]);
    }
}

static void channel_weighting(float *su1, float *su2, int *p3)
{
    int band, nsample;
    /* w[x][y] y=0 is left y=1 is right */
    float w[2][2];

    if (p3[1] != 7 || p3[3] != 7) {
        get_channel_weights(p3[1], p3[0], w[0]);
        get_channel_weights(p3[3], p3[2], w[1]);

        for (band = 256; band < 4 * 256; band += 256) {
            for (nsample = band; nsample < band + 8; nsample++) {
                su1[nsample] *= INTERPOLATE(w[0][0], w[0][1], nsample - band);
                su2[nsample] *= INTERPOLATE(w[1][0], w[1][1], nsample - band);
            }
            for(; nsample < band + 256; nsample++) {
                su1[nsample] *= w[1][0];
                su2[nsample] *= w[1][1];
            }
        }
    }
}

/**
 * Decode a Sound Unit
 *
 * @param snd           the channel unit to be used
 * @param output        the decoded samples before IQMF in float representation
 * @param channel_num   channel number
 * @param coding_mode   the coding mode (JOINT_STEREO or regular stereo/mono)
 */
static int decode_channel_sound_unit(ATRAC3Context *q, GetBitContext *gb,
                                     ChannelUnit *snd, float *output,
                                     int channel_num, int coding_mode)
{
    int band, ret, num_subbands, last_tonal, num_bands;
    GainBlock *gain1 = &snd->gain_block[    snd->gc_blk_switch];
    GainBlock *gain2 = &snd->gain_block[1 - snd->gc_blk_switch];

    if (coding_mode == JOINT_STEREO && channel_num == 1) {
        if (get_bits(gb, 2) != 3) {
            av_log(NULL,AV_LOG_ERROR,"JS mono Sound Unit id != 3.\n");
            return AVERROR_INVALIDDATA;
        }
    } else {
        if (get_bits(gb, 6) != 0x28) {
            av_log(NULL,AV_LOG_ERROR,"Sound Unit id != 0x28.\n");
            return AVERROR_INVALIDDATA;
        }
    }

    /* number of coded QMF bands */
    snd->bands_coded = get_bits(gb, 2);

    ret = decode_gain_control(gb, gain2, snd->bands_coded);
    if (ret)
        return ret;

    snd->num_components = decode_tonal_components(gb, snd->components,
                                                  snd->bands_coded);
    if (snd->num_components == -1)
        return -1;

    num_subbands = decode_spectrum(gb, snd->spectrum);

    /* Merge the decoded spectrum and tonal components. */
    last_tonal = add_tonal_components(snd->spectrum, snd->num_components,
                                      snd->components);


    /* calculate number of used MLT/QMF bands according to the amount of coded
       spectral lines */
    num_bands = (subband_tab[num_subbands] - 1) >> 8;
    if (last_tonal >= 0)
        num_bands = FFMAX((last_tonal + 256) >> 8, num_bands);


    /* Reconstruct time domain samples. */
    for (band = 0; band < 4; band++) {
        /* Perform the IMDCT step without overlapping. */
        if (band <= num_bands)
            imlt(q, &snd->spectrum[band * 256], snd->imdct_buf, band & 1);
        else
            memset(snd->imdct_buf, 0, 512 * sizeof(*snd->imdct_buf));

        /* gain compensation and overlapping */
        gain_compensate_and_overlap(snd->imdct_buf,
                                    &snd->prev_frame[band * 256],
                                    &output[band * 256],
                                    &gain1->g_block[band],
                                    &gain2->g_block[band]);
    }

    /* Swap the gain control buffers for the next frame. */
    snd->gc_blk_switch ^= 1;

    return 0;
}

static int decode_frame(AVCodecContext *avctx, const uint8_t *databuf,
                        float **out_samples)
{
    ATRAC3Context *q = avctx->priv_data;
    int ret, i;
    uint8_t *ptr1;

    if (q->coding_mode == JOINT_STEREO) {
        /* channel coupling mode */
        /* decode Sound Unit 1 */
        init_get_bits(&q->gb, databuf, avctx->block_align * 8);

        ret = decode_channel_sound_unit(q, &q->gb, q->units, out_samples[0], 0,
                                        JOINT_STEREO);
        if (ret != 0)
            return ret;

        /* Framedata of the su2 in the joint-stereo mode is encoded in
         * reverse byte order so we need to swap it first. */
        if (databuf == q->decoded_bytes_buffer) {
            uint8_t *ptr2 = q->decoded_bytes_buffer + avctx->block_align - 1;
            ptr1          = q->decoded_bytes_buffer;
            for (i = 0; i < avctx->block_align / 2; i++, ptr1++, ptr2--)
                FFSWAP(uint8_t, *ptr1, *ptr2);
        } else {
            const uint8_t *ptr2 = databuf + avctx->block_align - 1;
            for (i = 0; i < avctx->block_align; i++)
                q->decoded_bytes_buffer[i] = *ptr2--;
        }

        /* Skip the sync codes (0xF8). */
        ptr1 = q->decoded_bytes_buffer;
        for (i = 4; *ptr1 == 0xF8; i++, ptr1++) {
            if (i >= avctx->block_align)
                return AVERROR_INVALIDDATA;
        }


        /* set the bitstream reader at the start of the second Sound Unit*/
        init_get_bits8(&q->gb, ptr1, q->decoded_bytes_buffer + avctx->block_align - ptr1);

        /* Fill the Weighting coeffs delay buffer */
        memmove(q->weighting_delay, &q->weighting_delay[2],
                4 * sizeof(*q->weighting_delay));
        q->weighting_delay[4] = get_bits1(&q->gb);
        q->weighting_delay[5] = get_bits(&q->gb, 3);

        for (i = 0; i < 4; i++) {
            q->matrix_coeff_index_prev[i] = q->matrix_coeff_index_now[i];
            q->matrix_coeff_index_now[i]  = q->matrix_coeff_index_next[i];
            q->matrix_coeff_index_next[i] = get_bits(&q->gb, 2);
        }

        /* Decode Sound Unit 2. */
        ret = decode_channel_sound_unit(q, &q->gb, &q->units[1],
                                        out_samples[1], 1, JOINT_STEREO);
        if (ret != 0)
            return ret;

        /* Reconstruct the channel coefficients. */
        reverse_matrixing(out_samples[0], out_samples[1],
                          q->matrix_coeff_index_prev,
                          q->matrix_coeff_index_now);

        channel_weighting(out_samples[0], out_samples[1], q->weighting_delay);
    } else {
        /* normal stereo mode or mono */
        /* Decode the channel sound units. */
        for (i = 0; i < avctx->channels; i++) {
            /* Set the bitstream reader at the start of a channel sound unit. */
            init_get_bits(&q->gb,
                          databuf + i * avctx->block_align / avctx->channels,
                          avctx->block_align * 8 / avctx->channels);

            ret = decode_channel_sound_unit(q, &q->gb, &q->units[i],
                                            out_samples[i], i, q->coding_mode);
            if (ret != 0)
                return ret;
        }
    }

    /* Apply the iQMF synthesis filter. */
    for (i = 0; i < avctx->channels; i++) {
        float *p1 = out_samples[i];
        float *p2 = p1 + 256;
        float *p3 = p2 + 256;
        float *p4 = p3 + 256;
        ff_atrac_iqmf(p1, p2, 256, p1, q->units[i].delay_buf1, q->temp_buf);
        ff_atrac_iqmf(p4, p3, 256, p3, q->units[i].delay_buf2, q->temp_buf);
        ff_atrac_iqmf(p1, p3, 512, p1, q->units[i].delay_buf3, q->temp_buf);
    }

    return 0;
}

static int atrac3_decode_frame(AVCodecContext *avctx, void *data,
                               int *got_frame_ptr, AVPacket *avpkt)
{
    AVFrame *frame     = data;
    const uint8_t *buf = avpkt->data;
    int buf_size = avpkt->size;
    ATRAC3Context *q = avctx->priv_data;
    int ret;
    const uint8_t *databuf;

    if (buf_size < avctx->block_align) {
        av_log(avctx, AV_LOG_ERROR,
               "Frame too small (%d bytes). Truncated file?\n", buf_size);
        return AVERROR_INVALIDDATA;
    }

    /* get output buffer */
    frame->nb_samples = SAMPLES_PER_FRAME;
    if ((ret = ff_get_buffer(avctx, frame, 0)) < 0)
        return ret;

    /* Check if we need to descramble and what buffer to pass on. */
    if (q->scrambled_stream) {
        decode_bytes(buf, q->decoded_bytes_buffer, avctx->block_align);
        databuf = q->decoded_bytes_buffer;
    } else {
        databuf = buf;
    }

    ret = decode_frame(avctx, databuf, (float **)frame->extended_data);
    if (ret) {
        av_log(NULL, AV_LOG_ERROR, "Frame decoding error!\n");
        return ret;
    }

    *got_frame_ptr = 1;

    return avctx->block_align;
}

<<<<<<< HEAD
static void atrac3_init_static_data(void)
=======
static av_cold void atrac3_init_static_data(AVCodec *codec)
>>>>>>> 6fee1b90
{
    int i;

    init_atrac3_window();
    ff_atrac_generate_tables();

    /* Initialize the VLC tables. */
    for (i = 0; i < 7; i++) {
        spectral_coeff_tab[i].table = &atrac3_vlc_table[atrac3_vlc_offs[i]];
        spectral_coeff_tab[i].table_allocated = atrac3_vlc_offs[i + 1] -
                                                atrac3_vlc_offs[i    ];
        init_vlc(&spectral_coeff_tab[i], 9, huff_tab_sizes[i],
                 huff_bits[i],  1, 1,
                 huff_codes[i], 1, 1, INIT_VLC_USE_NEW_STATIC);
    }

    /* Generate gain tables */
    for (i = 0; i < 16; i++)
        gain_tab1[i] = exp2f (4 - i);

    for (i = -15; i < 16; i++)
        gain_tab2[i + 15] = exp2f (i * -0.125);
}

static av_cold int atrac3_decode_init(AVCodecContext *avctx)
{
    static int static_init_done;
    int i, ret;
    int version, delay, samples_per_frame, frame_factor;
    const uint8_t *edata_ptr = avctx->extradata;
    ATRAC3Context *q = avctx->priv_data;

    if (avctx->channels <= 0 || avctx->channels > 2) {
        av_log(avctx, AV_LOG_ERROR, "Channel configuration error!\n");
        return AVERROR(EINVAL);
    }

    if (!static_init_done)
        atrac3_init_static_data();
    static_init_done = 1;

    /* Take care of the codec-specific extradata. */
    if (avctx->extradata_size == 14) {
        /* Parse the extradata, WAV format */
        av_log(avctx, AV_LOG_DEBUG, "[0-1] %d\n",
               bytestream_get_le16(&edata_ptr));  // Unknown value always 1
        edata_ptr += 4;                             // samples per channel
        q->coding_mode = bytestream_get_le16(&edata_ptr);
        av_log(avctx, AV_LOG_DEBUG,"[8-9] %d\n",
               bytestream_get_le16(&edata_ptr));  //Dupe of coding mode
        frame_factor = bytestream_get_le16(&edata_ptr);  // Unknown always 1
        av_log(avctx, AV_LOG_DEBUG,"[12-13] %d\n",
               bytestream_get_le16(&edata_ptr));  // Unknown always 0

        /* setup */
        samples_per_frame    = SAMPLES_PER_FRAME * avctx->channels;
        version              = 4;
        delay                = 0x88E;
        q->coding_mode       = q->coding_mode ? JOINT_STEREO : STEREO;
        q->scrambled_stream  = 0;

        if (avctx->block_align !=  96 * avctx->channels * frame_factor &&
            avctx->block_align != 152 * avctx->channels * frame_factor &&
            avctx->block_align != 192 * avctx->channels * frame_factor) {
            av_log(avctx, AV_LOG_ERROR, "Unknown frame/channel/frame_factor "
                   "configuration %d/%d/%d\n", avctx->block_align,
                   avctx->channels, frame_factor);
            return AVERROR_INVALIDDATA;
        }
    } else if (avctx->extradata_size == 12 || avctx->extradata_size == 10) {
        /* Parse the extradata, RM format. */
        version                = bytestream_get_be32(&edata_ptr);
        samples_per_frame      = bytestream_get_be16(&edata_ptr);
        delay                  = bytestream_get_be16(&edata_ptr);
        q->coding_mode         = bytestream_get_be16(&edata_ptr);
        q->scrambled_stream    = 1;

    } else {
        av_log(NULL, AV_LOG_ERROR, "Unknown extradata size %d.\n",
               avctx->extradata_size);
        return AVERROR(EINVAL);
    }

    if (q->coding_mode == JOINT_STEREO && avctx->channels < 2) {
        av_log(avctx, AV_LOG_ERROR, "Invalid coding mode\n");
        return AVERROR_INVALIDDATA;
    }

    /* Check the extradata */

    if (version != 4) {
        av_log(avctx, AV_LOG_ERROR, "Version %d != 4.\n", version);
        return AVERROR_INVALIDDATA;
    }

    if (samples_per_frame != SAMPLES_PER_FRAME &&
        samples_per_frame != SAMPLES_PER_FRAME * 2) {
        av_log(avctx, AV_LOG_ERROR, "Unknown amount of samples per frame %d.\n",
               samples_per_frame);
        return AVERROR_INVALIDDATA;
    }

    if (delay != 0x88E) {
        av_log(avctx, AV_LOG_ERROR, "Unknown amount of delay %x != 0x88E.\n",
               delay);
        return AVERROR_INVALIDDATA;
    }

    if (q->coding_mode == STEREO)
        av_log(avctx, AV_LOG_DEBUG, "Normal stereo detected.\n");
    else if (q->coding_mode == JOINT_STEREO)
        av_log(avctx, AV_LOG_DEBUG, "Joint stereo detected.\n");
    else {
        av_log(avctx, AV_LOG_ERROR, "Unknown channel coding mode %x!\n",
               q->coding_mode);
        return AVERROR_INVALIDDATA;
    }

    if (avctx->block_align >= UINT_MAX / 2)
        return AVERROR(EINVAL);

    q->decoded_bytes_buffer = av_mallocz(FFALIGN(avctx->block_align, 4) +
                                         FF_INPUT_BUFFER_PADDING_SIZE);
    if (q->decoded_bytes_buffer == NULL)
        return AVERROR(ENOMEM);

    avctx->sample_fmt = AV_SAMPLE_FMT_FLTP;

    /* initialize the MDCT transform */
    if ((ret = ff_mdct_init(&q->mdct_ctx, 9, 1, 1.0 / 32768)) < 0) {
        av_log(avctx, AV_LOG_ERROR, "Error initializing MDCT\n");
        av_freep(&q->decoded_bytes_buffer);
        return ret;
    }

    /* init the joint-stereo decoding data */
    q->weighting_delay[0] = 0;
    q->weighting_delay[1] = 7;
    q->weighting_delay[2] = 0;
    q->weighting_delay[3] = 7;
    q->weighting_delay[4] = 0;
    q->weighting_delay[5] = 7;

    for (i = 0; i < 4; i++) {
        q->matrix_coeff_index_prev[i] = 3;
        q->matrix_coeff_index_now[i]  = 3;
        q->matrix_coeff_index_next[i] = 3;
    }

    avpriv_float_dsp_init(&q->fdsp, avctx->flags & CODEC_FLAG_BITEXACT);
    ff_fmt_convert_init(&q->fmt_conv, avctx);

    q->units = av_mallocz(sizeof(*q->units) * avctx->channels);
    if (!q->units) {
        atrac3_decode_close(avctx);
        return AVERROR(ENOMEM);
    }

    return 0;
}

AVCodec ff_atrac3_decoder = {
    .name             = "atrac3",
    .type             = AVMEDIA_TYPE_AUDIO,
    .id               = AV_CODEC_ID_ATRAC3,
    .priv_data_size   = sizeof(ATRAC3Context),
    .init             = atrac3_decode_init,
    .close            = atrac3_decode_close,
    .decode           = atrac3_decode_frame,
    .capabilities     = CODEC_CAP_SUBFRAMES | CODEC_CAP_DR1,
    .long_name        = NULL_IF_CONFIG_SMALL("Atrac 3 (Adaptive TRansform Acoustic Coding 3)"),
    .sample_fmts      = (const enum AVSampleFormat[]) { AV_SAMPLE_FMT_FLTP,
                                                        AV_SAMPLE_FMT_NONE },
};<|MERGE_RESOLUTION|>--- conflicted
+++ resolved
@@ -839,11 +839,7 @@
     return avctx->block_align;
 }
 
-<<<<<<< HEAD
-static void atrac3_init_static_data(void)
-=======
-static av_cold void atrac3_init_static_data(AVCodec *codec)
->>>>>>> 6fee1b90
+static av_cold void atrac3_init_static_data(void)
 {
     int i;
 
