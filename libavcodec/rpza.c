/*
 * Quicktime Video (RPZA) Video Decoder
 * Copyright (C) 2003 the ffmpeg project
 *
 * This file is part of FFmpeg.
 *
 * FFmpeg is free software; you can redistribute it and/or
 * modify it under the terms of the GNU Lesser General Public
 * License as published by the Free Software Foundation; either
 * version 2.1 of the License, or (at your option) any later version.
 *
 * FFmpeg is distributed in the hope that it will be useful,
 * but WITHOUT ANY WARRANTY; without even the implied warranty of
 * MERCHANTABILITY or FITNESS FOR A PARTICULAR PURPOSE.  See the GNU
 * Lesser General Public License for more details.
 *
 * You should have received a copy of the GNU Lesser General Public
 * License along with FFmpeg; if not, write to the Free Software
 * Foundation, Inc., 51 Franklin Street, Fifth Floor, Boston, MA 02110-1301 USA
 */

/**
 * @file
 * QT RPZA Video Decoder by Roberto Togni
 * For more information about the RPZA format, visit:
 *   http://www.pcisys.net/~melanson/codecs/
 *
 * The RPZA decoder outputs RGB555 colorspace data.
 *
 * Note that this decoder reads big endian RGB555 pixel values from the
 * bytestream, arranges them in the host's endian order, and outputs
 * them to the final rendered map in the same host endian order. This is
 * intended behavior as the libavcodec documentation states that RGB555
 * pixels shall be stored in native CPU endianness.
 */

#include <stdio.h>
#include <stdlib.h>
#include <string.h>

#include "libavutil/internal.h"
#include "libavutil/intreadwrite.h"
#include "avcodec.h"
#include "internal.h"

typedef struct RpzaContext {

    AVCodecContext *avctx;
    AVFrame *frame;

    const unsigned char *buf;
    int size;

} RpzaContext;

#define ADVANCE_BLOCK() \
{ \
    pixel_ptr += 4; \
    if (pixel_ptr >= width) \
    { \
        pixel_ptr = 0; \
        row_ptr += stride * 4; \
    } \
    total_blocks--; \
    if (total_blocks < 0) \
    { \
        av_log(s->avctx, AV_LOG_ERROR, "warning: block counter just went negative (this should not happen)\n"); \
        return; \
    } \
}

static void rpza_decode_stream(RpzaContext *s)
{
    int width = s->avctx->width;
    int stride = s->frame->linesize[0] / 2;
    int row_inc = stride - 4;
    int stream_ptr = 0;
    int chunk_size;
    unsigned char opcode;
    int n_blocks;
    unsigned short colorA = 0, colorB;
    unsigned short color4[4];
    unsigned char index, idx;
    unsigned short ta, tb;
    unsigned short *pixels = (unsigned short *)s->frame->data[0];

    int row_ptr = 0;
    int pixel_ptr = -4;
    int block_ptr;
    int pixel_x, pixel_y;
    int total_blocks;

    /* First byte is always 0xe1. Warn if it's different */
    if (s->buf[stream_ptr] != 0xe1)
        av_log(s->avctx, AV_LOG_ERROR, "First chunk byte is 0x%02x instead of 0xe1\n",
            s->buf[stream_ptr]);

    /* Get chunk size, ingnoring first byte */
    chunk_size = AV_RB32(&s->buf[stream_ptr]) & 0x00FFFFFF;
    stream_ptr += 4;

    /* If length mismatch use size from MOV file and try to decode anyway */
    if (chunk_size != s->size)
        av_log(s->avctx, AV_LOG_ERROR, "MOV chunk size != encoded chunk size; using MOV chunk size\n");

    chunk_size = s->size;

    /* Number of 4x4 blocks in frame. */
    total_blocks = ((s->avctx->width + 3) / 4) * ((s->avctx->height + 3) / 4);

    /* Process chunk data */
    while (stream_ptr < chunk_size) {
        opcode = s->buf[stream_ptr++]; /* Get opcode */

        n_blocks = (opcode & 0x1f) + 1; /* Extract block counter from opcode */

        /* If opcode MSbit is 0, we need more data to decide what to do */
        if ((opcode & 0x80) == 0) {
            colorA = (opcode << 8) | (s->buf[stream_ptr++]);
            opcode = 0;
            if ((s->buf[stream_ptr] & 0x80) != 0) {
                /* Must behave as opcode 110xxxxx, using colorA computed
                 * above. Use fake opcode 0x20 to enter switch block at
                 * the right place */
                opcode = 0x20;
                n_blocks = 1;
            }
        }

        switch (opcode & 0xe0) {

        /* Skip blocks */
        case 0x80:
            while (n_blocks--) {
              ADVANCE_BLOCK();
            }
            break;

        /* Fill blocks with one color */
        case 0xa0:
            colorA = AV_RB16 (&s->buf[stream_ptr]);
            stream_ptr += 2;
            while (n_blocks--) {
                ADVANCE_BLOCK()
                block_ptr = row_ptr + pixel_ptr;
                for (pixel_y = 0; pixel_y < 4; pixel_y++) {
                    for (pixel_x = 0; pixel_x < 4; pixel_x++){
                        pixels[block_ptr] = colorA;
                        block_ptr++;
                    }
                    block_ptr += row_inc;
                }
            }
            break;

        /* Fill blocks with 4 colors */
        case 0xc0:
            colorA = AV_RB16 (&s->buf[stream_ptr]);
            stream_ptr += 2;
        case 0x20:
            colorB = AV_RB16 (&s->buf[stream_ptr]);
            stream_ptr += 2;

            /* sort out the colors */
            color4[0] = colorB;
            color4[1] = 0;
            color4[2] = 0;
            color4[3] = colorA;

            /* red components */
            ta = (colorA >> 10) & 0x1F;
            tb = (colorB >> 10) & 0x1F;
            color4[1] |= ((11 * ta + 21 * tb) >> 5) << 10;
            color4[2] |= ((21 * ta + 11 * tb) >> 5) << 10;

            /* green components */
            ta = (colorA >> 5) & 0x1F;
            tb = (colorB >> 5) & 0x1F;
            color4[1] |= ((11 * ta + 21 * tb) >> 5) << 5;
            color4[2] |= ((21 * ta + 11 * tb) >> 5) << 5;

            /* blue components */
            ta = colorA & 0x1F;
            tb = colorB & 0x1F;
            color4[1] |= ((11 * ta + 21 * tb) >> 5);
            color4[2] |= ((21 * ta + 11 * tb) >> 5);

            if (s->size - stream_ptr < n_blocks * 4)
                return;
            while (n_blocks--) {
                ADVANCE_BLOCK();
                block_ptr = row_ptr + pixel_ptr;
                for (pixel_y = 0; pixel_y < 4; pixel_y++) {
                    index = s->buf[stream_ptr++];
                    for (pixel_x = 0; pixel_x < 4; pixel_x++){
                        idx = (index >> (2 * (3 - pixel_x))) & 0x03;
                        pixels[block_ptr] = color4[idx];
                        block_ptr++;
                    }
                    block_ptr += row_inc;
                }
            }
            break;

        /* Fill block with 16 colors */
        case 0x00:
            if (s->size - stream_ptr < 30)
                return;
            ADVANCE_BLOCK();
            block_ptr = row_ptr + pixel_ptr;
            for (pixel_y = 0; pixel_y < 4; pixel_y++) {
                for (pixel_x = 0; pixel_x < 4; pixel_x++){
                    /* We already have color of upper left pixel */
                    if ((pixel_y != 0) || (pixel_x !=0)) {
                        colorA = AV_RB16 (&s->buf[stream_ptr]);
                        stream_ptr += 2;
                    }
                    pixels[block_ptr] = colorA;
                    block_ptr++;
                }
                block_ptr += row_inc;
            }
            break;

        /* Unknown opcode */
        default:
            av_log(s->avctx, AV_LOG_ERROR, "Unknown opcode %d in rpza chunk."
                 " Skip remaining %d bytes of chunk data.\n", opcode,
                 chunk_size - stream_ptr);
            return;
        } /* Opcode switch */
    }
}

static av_cold int rpza_decode_init(AVCodecContext *avctx)
{
    RpzaContext *s = avctx->priv_data;

    s->avctx = avctx;
    avctx->pix_fmt = AV_PIX_FMT_RGB555;

    s->frame = av_frame_alloc();
    if (!s->frame)
        return AVERROR(ENOMEM);

    return 0;
}

static int rpza_decode_frame(AVCodecContext *avctx,
                             void *data, int *got_frame,
                             AVPacket *avpkt)
{
    const uint8_t *buf = avpkt->data;
    int buf_size = avpkt->size;
    RpzaContext *s = avctx->priv_data;
    int ret;

    s->buf = buf;
    s->size = buf_size;

<<<<<<< HEAD
    if ((ret = ff_reget_buffer(avctx, &s->frame)) < 0)
=======
    if ((ret = ff_reget_buffer(avctx, s->frame)) < 0) {
        av_log(avctx, AV_LOG_ERROR, "reget_buffer() failed\n");
>>>>>>> 4a4841d4
        return ret;

    rpza_decode_stream(s);

    if ((ret = av_frame_ref(data, s->frame)) < 0)
        return ret;

    *got_frame      = 1;

    /* always report that the buffer was completely consumed */
    return buf_size;
}

static av_cold int rpza_decode_end(AVCodecContext *avctx)
{
    RpzaContext *s = avctx->priv_data;

    av_frame_free(&s->frame);

    return 0;
}

AVCodec ff_rpza_decoder = {
    .name           = "rpza",
    .long_name      = NULL_IF_CONFIG_SMALL("QuickTime video (RPZA)"),
    .type           = AVMEDIA_TYPE_VIDEO,
    .id             = AV_CODEC_ID_RPZA,
    .priv_data_size = sizeof(RpzaContext),
    .init           = rpza_decode_init,
    .close          = rpza_decode_end,
    .decode         = rpza_decode_frame,
    .capabilities   = CODEC_CAP_DR1,
};<|MERGE_RESOLUTION|>--- conflicted
+++ resolved
@@ -258,12 +258,7 @@
     s->buf = buf;
     s->size = buf_size;
 
-<<<<<<< HEAD
-    if ((ret = ff_reget_buffer(avctx, &s->frame)) < 0)
-=======
-    if ((ret = ff_reget_buffer(avctx, s->frame)) < 0) {
-        av_log(avctx, AV_LOG_ERROR, "reget_buffer() failed\n");
->>>>>>> 4a4841d4
+    if ((ret = ff_reget_buffer(avctx, s->frame)) < 0)
         return ret;
 
     rpza_decode_stream(s);
