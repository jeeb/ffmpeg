/*
 * H.26L/H.264/AVC/JVT/14496-10/... decoder
 * Copyright (c) 2003 Michael Niedermayer <michaelni@gmx.at>
 *
 * This file is part of FFmpeg.
 *
 * FFmpeg is free software; you can redistribute it and/or
 * modify it under the terms of the GNU Lesser General Public
 * License as published by the Free Software Foundation; either
 * version 2.1 of the License, or (at your option) any later version.
 *
 * FFmpeg is distributed in the hope that it will be useful,
 * but WITHOUT ANY WARRANTY; without even the implied warranty of
 * MERCHANTABILITY or FITNESS FOR A PARTICULAR PURPOSE.  See the GNU
 * Lesser General Public License for more details.
 *
 * You should have received a copy of the GNU Lesser General Public
 * License along with FFmpeg; if not, write to the Free Software
 * Foundation, Inc., 51 Franklin Street, Fifth Floor, Boston, MA 02110-1301 USA
 */

/**
 * @file
 * H.264 / AVC / MPEG4 part10 codec.
 * @author Michael Niedermayer <michaelni@gmx.at>
 */

#define UNCHECKED_BITSTREAM_READER 1

#include "libavutil/avassert.h"
#include "libavutil/display.h"
#include "libavutil/imgutils.h"
#include "libavutil/opt.h"
#include "libavutil/stereo3d.h"
#include "libavutil/timer.h"
#include "internal.h"
#include "cabac.h"
#include "cabac_functions.h"
#include "error_resilience.h"
#include "avcodec.h"
#include "h264.h"
#include "h264data.h"
#include "h264chroma.h"
#include "h264_mvpred.h"
#include "golomb.h"
#include "mathops.h"
#include "me_cmp.h"
#include "mpegutils.h"
#include "rectangle.h"
#include "svq3.h"
#include "thread.h"
#include "vdpau_internal.h"

#include <assert.h>

const uint16_t ff_h264_mb_sizes[4] = { 256, 384, 512, 768 };

int avpriv_h264_has_num_reorder_frames(AVCodecContext *avctx)
{
    H264Context *h = avctx->priv_data;
    return h ? h->sps.num_reorder_frames : 0;
}

static void h264_er_decode_mb(void *opaque, int ref, int mv_dir, int mv_type,
                              int (*mv)[2][4][2],
                              int mb_x, int mb_y, int mb_intra, int mb_skipped)
{
    H264Context *h = opaque;

    h->mb_x  = mb_x;
    h->mb_y  = mb_y;
    h->mb_xy = mb_x + mb_y * h->mb_stride;
    memset(h->non_zero_count_cache, 0, sizeof(h->non_zero_count_cache));
    av_assert1(ref >= 0);
    /* FIXME: It is possible albeit uncommon that slice references
     * differ between slices. We take the easy approach and ignore
     * it for now. If this turns out to have any relevance in
     * practice then correct remapping should be added. */
    if (ref >= h->ref_count[0])
        ref = 0;
    if (!h->ref_list[0][ref].f.data[0]) {
        av_log(h->avctx, AV_LOG_DEBUG, "Reference not available for error concealing\n");
        ref = 0;
    }
    if ((h->ref_list[0][ref].reference&3) != 3) {
        av_log(h->avctx, AV_LOG_DEBUG, "Reference invalid\n");
        return;
    }
    fill_rectangle(&h->cur_pic.ref_index[0][4 * h->mb_xy],
                   2, 2, 2, ref, 1);
    fill_rectangle(&h->ref_cache[0][scan8[0]], 4, 4, 8, ref, 1);
    fill_rectangle(h->mv_cache[0][scan8[0]], 4, 4, 8,
                   pack16to32((*mv)[0][0][0], (*mv)[0][0][1]), 4);
    h->mb_mbaff =
    h->mb_field_decoding_flag = 0;
    ff_h264_hl_decode_mb(h);
}

void ff_h264_draw_horiz_band(H264Context *h, int y, int height)
{
    AVCodecContext *avctx = h->avctx;
    AVFrame *cur  = &h->cur_pic.f;
    AVFrame *last = h->ref_list[0][0].f.data[0] ? &h->ref_list[0][0].f : NULL;
    const AVPixFmtDescriptor *desc = av_pix_fmt_desc_get(avctx->pix_fmt);
    int vshift = desc->log2_chroma_h;
    const int field_pic = h->picture_structure != PICT_FRAME;
    if (field_pic) {
        height <<= 1;
        y      <<= 1;
    }

    height = FFMIN(height, avctx->height - y);

    if (field_pic && h->first_field && !(avctx->slice_flags & SLICE_FLAG_ALLOW_FIELD))
        return;

    if (avctx->draw_horiz_band) {
        AVFrame *src;
        int offset[AV_NUM_DATA_POINTERS];
        int i;

        if (cur->pict_type == AV_PICTURE_TYPE_B || h->low_delay ||
            (avctx->slice_flags & SLICE_FLAG_CODED_ORDER))
            src = cur;
        else if (last)
            src = last;
        else
            return;

        offset[0] = y * src->linesize[0];
        offset[1] =
        offset[2] = (y >> vshift) * src->linesize[1];
        for (i = 3; i < AV_NUM_DATA_POINTERS; i++)
            offset[i] = 0;

        emms_c();

        avctx->draw_horiz_band(avctx, src, offset,
                               y, h->picture_structure, height);
    }
}

/**
 * Check if the top & left blocks are available if needed and
 * change the dc mode so it only uses the available blocks.
 */
int ff_h264_check_intra4x4_pred_mode(H264Context *h)
{
    static const int8_t top[12] = {
        -1, 0, LEFT_DC_PRED, -1, -1, -1, -1, -1, 0
    };
    static const int8_t left[12] = {
        0, -1, TOP_DC_PRED, 0, -1, -1, -1, 0, -1, DC_128_PRED
    };
    int i;

    if (!(h->top_samples_available & 0x8000)) {
        for (i = 0; i < 4; i++) {
            int status = top[h->intra4x4_pred_mode_cache[scan8[0] + i]];
            if (status < 0) {
                av_log(h->avctx, AV_LOG_ERROR,
                       "top block unavailable for requested intra4x4 mode %d at %d %d\n",
                       status, h->mb_x, h->mb_y);
                return AVERROR_INVALIDDATA;
            } else if (status) {
                h->intra4x4_pred_mode_cache[scan8[0] + i] = status;
            }
        }
    }

    if ((h->left_samples_available & 0x8888) != 0x8888) {
        static const int mask[4] = { 0x8000, 0x2000, 0x80, 0x20 };
        for (i = 0; i < 4; i++)
            if (!(h->left_samples_available & mask[i])) {
                int status = left[h->intra4x4_pred_mode_cache[scan8[0] + 8 * i]];
                if (status < 0) {
                    av_log(h->avctx, AV_LOG_ERROR,
                           "left block unavailable for requested intra4x4 mode %d at %d %d\n",
                           status, h->mb_x, h->mb_y);
                    return AVERROR_INVALIDDATA;
                } else if (status) {
                    h->intra4x4_pred_mode_cache[scan8[0] + 8 * i] = status;
                }
            }
    }

    return 0;
} // FIXME cleanup like ff_h264_check_intra_pred_mode

/**
 * Check if the top & left blocks are available if needed and
 * change the dc mode so it only uses the available blocks.
 */
int ff_h264_check_intra_pred_mode(H264Context *h, int mode, int is_chroma)
{
    static const int8_t top[4]  = { LEFT_DC_PRED8x8, 1, -1, -1 };
    static const int8_t left[5] = { TOP_DC_PRED8x8, -1,  2, -1, DC_128_PRED8x8 };

    if (mode > 3U) {
        av_log(h->avctx, AV_LOG_ERROR,
               "out of range intra chroma pred mode at %d %d\n",
               h->mb_x, h->mb_y);
        return AVERROR_INVALIDDATA;
    }

    if (!(h->top_samples_available & 0x8000)) {
        mode = top[mode];
        if (mode < 0) {
            av_log(h->avctx, AV_LOG_ERROR,
                   "top block unavailable for requested intra mode at %d %d\n",
                   h->mb_x, h->mb_y);
            return AVERROR_INVALIDDATA;
        }
    }

    if ((h->left_samples_available & 0x8080) != 0x8080) {
        mode = left[mode];
        if (mode < 0) {
            av_log(h->avctx, AV_LOG_ERROR,
                   "left block unavailable for requested intra mode at %d %d\n",
                   h->mb_x, h->mb_y);
            return AVERROR_INVALIDDATA;
        }
        if (is_chroma && (h->left_samples_available & 0x8080)) {
            // mad cow disease mode, aka MBAFF + constrained_intra_pred
            mode = ALZHEIMER_DC_L0T_PRED8x8 +
                   (!(h->left_samples_available & 0x8000)) +
                   2 * (mode == DC_128_PRED8x8);
        }
    }

    return mode;
}

const uint8_t *ff_h264_decode_nal(H264Context *h, const uint8_t *src,
                                  int *dst_length, int *consumed, int length)
{
    int i, si, di;
    uint8_t *dst;
    int bufidx;

    // src[0]&0x80; // forbidden bit
    h->nal_ref_idc   = src[0] >> 5;
    h->nal_unit_type = src[0] & 0x1F;

    src++;
    length--;

#define STARTCODE_TEST                                                  \
    if (i + 2 < length && src[i + 1] == 0 && src[i + 2] <= 3) {         \
        if (src[i + 2] != 3 && src[i + 2] != 0) {                       \
            /* startcode, so we must be past the end */                 \
            length = i;                                                 \
        }                                                               \
        break;                                                          \
    }

#if HAVE_FAST_UNALIGNED
#define FIND_FIRST_ZERO                                                 \
    if (i > 0 && !src[i])                                               \
        i--;                                                            \
    while (src[i])                                                      \
        i++

#if HAVE_FAST_64BIT
    for (i = 0; i + 1 < length; i += 9) {
        if (!((~AV_RN64A(src + i) &
               (AV_RN64A(src + i) - 0x0100010001000101ULL)) &
              0x8000800080008080ULL))
            continue;
        FIND_FIRST_ZERO;
        STARTCODE_TEST;
        i -= 7;
    }
#else
    for (i = 0; i + 1 < length; i += 5) {
        if (!((~AV_RN32A(src + i) &
               (AV_RN32A(src + i) - 0x01000101U)) &
              0x80008080U))
            continue;
        FIND_FIRST_ZERO;
        STARTCODE_TEST;
        i -= 3;
    }
#endif
#else
    for (i = 0; i + 1 < length; i += 2) {
        if (src[i])
            continue;
        if (i > 0 && src[i - 1] == 0)
            i--;
        STARTCODE_TEST;
    }
#endif

    // use second escape buffer for inter data
    bufidx = h->nal_unit_type == NAL_DPC ? 1 : 0;

    av_fast_padded_malloc(&h->rbsp_buffer[bufidx], &h->rbsp_buffer_size[bufidx], length+MAX_MBPAIR_SIZE);
    dst = h->rbsp_buffer[bufidx];

    if (!dst)
        return NULL;

    if(i>=length-1){ //no escaped 0
        *dst_length= length;
        *consumed= length+1; //+1 for the header
        if(h->avctx->flags2 & CODEC_FLAG2_FAST){
            return src;
        }else{
            memcpy(dst, src, length);
            return dst;
        }
    }

    memcpy(dst, src, i);
    si = di = i;
    while (si + 2 < length) {
        // remove escapes (very rare 1:2^22)
        if (src[si + 2] > 3) {
            dst[di++] = src[si++];
            dst[di++] = src[si++];
        } else if (src[si] == 0 && src[si + 1] == 0 && src[si + 2] != 0) {
            if (src[si + 2] == 3) { // escape
                dst[di++]  = 0;
                dst[di++]  = 0;
                si        += 3;
                continue;
            } else // next start code
                goto nsc;
        }

        dst[di++] = src[si++];
    }
    while (si < length)
        dst[di++] = src[si++];

nsc:
    memset(dst + di, 0, FF_INPUT_BUFFER_PADDING_SIZE);

    *dst_length = di;
    *consumed   = si + 1; // +1 for the header
    /* FIXME store exact number of bits in the getbitcontext
     * (it is needed for decoding) */
    return dst;
}

/**
 * Identify the exact end of the bitstream
 * @return the length of the trailing, or 0 if damaged
 */
static int decode_rbsp_trailing(H264Context *h, const uint8_t *src)
{
    int v = *src;
    int r;

    tprintf(h->avctx, "rbsp trailing %X\n", v);

    for (r = 1; r < 9; r++) {
        if (v & 1)
            return r;
        v >>= 1;
    }
    return 0;
}

void ff_h264_free_tables(H264Context *h, int free_rbsp)
{
    int i;
    H264Context *hx;

    av_freep(&h->intra4x4_pred_mode);
    av_freep(&h->chroma_pred_mode_table);
    av_freep(&h->cbp_table);
    av_freep(&h->mvd_table[0]);
    av_freep(&h->mvd_table[1]);
    av_freep(&h->direct_table);
    av_freep(&h->non_zero_count);
    av_freep(&h->slice_table_base);
    h->slice_table = NULL;
    av_freep(&h->list_counts);

    av_freep(&h->mb2b_xy);
    av_freep(&h->mb2br_xy);

    av_buffer_pool_uninit(&h->qscale_table_pool);
    av_buffer_pool_uninit(&h->mb_type_pool);
    av_buffer_pool_uninit(&h->motion_val_pool);
    av_buffer_pool_uninit(&h->ref_index_pool);

    if (free_rbsp && h->DPB) {
        for (i = 0; i < H264_MAX_PICTURE_COUNT; i++)
            ff_h264_unref_picture(h, &h->DPB[i]);
        memset(h->delayed_pic, 0, sizeof(h->delayed_pic));
        av_freep(&h->DPB);
    } else if (h->DPB) {
        for (i = 0; i < H264_MAX_PICTURE_COUNT; i++)
            h->DPB[i].needs_realloc = 1;
    }

    h->cur_pic_ptr = NULL;

    for (i = 0; i < H264_MAX_THREADS; i++) {
        hx = h->thread_context[i];
        if (!hx)
            continue;
        av_freep(&hx->top_borders[1]);
        av_freep(&hx->top_borders[0]);
        av_freep(&hx->bipred_scratchpad);
        av_freep(&hx->edge_emu_buffer);
        av_freep(&hx->dc_val_base);
        av_freep(&hx->er.mb_index2xy);
        av_freep(&hx->er.error_status_table);
        av_freep(&hx->er.er_temp_buffer);
        av_freep(&hx->er.mbintra_table);
        av_freep(&hx->er.mbskip_table);

        if (free_rbsp) {
            av_freep(&hx->rbsp_buffer[1]);
            av_freep(&hx->rbsp_buffer[0]);
            hx->rbsp_buffer_size[0] = 0;
            hx->rbsp_buffer_size[1] = 0;
        }
        if (i)
            av_freep(&h->thread_context[i]);
    }
}

int ff_h264_alloc_tables(H264Context *h)
{
    const int big_mb_num = h->mb_stride * (h->mb_height + 1);
    const int row_mb_num = 2*h->mb_stride*FFMAX(h->avctx->thread_count, 1);
    int x, y, i;

    FF_ALLOCZ_ARRAY_OR_GOTO(h->avctx, h->intra4x4_pred_mode,
                      row_mb_num, 8 * sizeof(uint8_t), fail)
    FF_ALLOCZ_OR_GOTO(h->avctx, h->non_zero_count,
                      big_mb_num * 48 * sizeof(uint8_t), fail)
    FF_ALLOCZ_OR_GOTO(h->avctx, h->slice_table_base,
                      (big_mb_num + h->mb_stride) * sizeof(*h->slice_table_base), fail)
    FF_ALLOCZ_OR_GOTO(h->avctx, h->cbp_table,
                      big_mb_num * sizeof(uint16_t), fail)
    FF_ALLOCZ_OR_GOTO(h->avctx, h->chroma_pred_mode_table,
                      big_mb_num * sizeof(uint8_t), fail)
    FF_ALLOCZ_ARRAY_OR_GOTO(h->avctx, h->mvd_table[0],
                      row_mb_num, 16 * sizeof(uint8_t), fail);
    FF_ALLOCZ_ARRAY_OR_GOTO(h->avctx, h->mvd_table[1],
                      row_mb_num, 16 * sizeof(uint8_t), fail);
    FF_ALLOCZ_OR_GOTO(h->avctx, h->direct_table,
                      4 * big_mb_num * sizeof(uint8_t), fail);
    FF_ALLOCZ_OR_GOTO(h->avctx, h->list_counts,
                      big_mb_num * sizeof(uint8_t), fail)

    memset(h->slice_table_base, -1,
           (big_mb_num + h->mb_stride) * sizeof(*h->slice_table_base));
    h->slice_table = h->slice_table_base + h->mb_stride * 2 + 1;

    FF_ALLOCZ_OR_GOTO(h->avctx, h->mb2b_xy,
                      big_mb_num * sizeof(uint32_t), fail);
    FF_ALLOCZ_OR_GOTO(h->avctx, h->mb2br_xy,
                      big_mb_num * sizeof(uint32_t), fail);
    for (y = 0; y < h->mb_height; y++)
        for (x = 0; x < h->mb_width; x++) {
            const int mb_xy = x + y * h->mb_stride;
            const int b_xy  = 4 * x + 4 * y * h->b_stride;

            h->mb2b_xy[mb_xy]  = b_xy;
            h->mb2br_xy[mb_xy] = 8 * (FMO ? mb_xy : (mb_xy % (2 * h->mb_stride)));
        }

    if (!h->dequant4_coeff[0])
        h264_init_dequant_tables(h);

    if (!h->DPB) {
        h->DPB = av_mallocz_array(H264_MAX_PICTURE_COUNT, sizeof(*h->DPB));
        if (!h->DPB)
            goto fail;
        for (i = 0; i < H264_MAX_PICTURE_COUNT; i++)
            av_frame_unref(&h->DPB[i].f);
        av_frame_unref(&h->cur_pic.f);
    }

    return 0;

fail:
    ff_h264_free_tables(h, 1);
    return AVERROR(ENOMEM);
}

/**
 * Init context
 * Allocate buffers which are not shared amongst multiple threads.
 */
int ff_h264_context_init(H264Context *h)
{
    ERContext *er = &h->er;
    int mb_array_size = h->mb_height * h->mb_stride;
    int y_size  = (2 * h->mb_width + 1) * (2 * h->mb_height + 1);
    int c_size  = h->mb_stride * (h->mb_height + 1);
    int yc_size = y_size + 2   * c_size;
    int x, y, i;

    FF_ALLOCZ_ARRAY_OR_GOTO(h->avctx, h->top_borders[0],
                      h->mb_width, 16 * 3 * sizeof(uint8_t) * 2, fail)
    FF_ALLOCZ_ARRAY_OR_GOTO(h->avctx, h->top_borders[1],
                      h->mb_width, 16 * 3 * sizeof(uint8_t) * 2, fail)

    h->ref_cache[0][scan8[5]  + 1] =
    h->ref_cache[0][scan8[7]  + 1] =
    h->ref_cache[0][scan8[13] + 1] =
    h->ref_cache[1][scan8[5]  + 1] =
    h->ref_cache[1][scan8[7]  + 1] =
    h->ref_cache[1][scan8[13] + 1] = PART_NOT_AVAILABLE;

    if (CONFIG_ERROR_RESILIENCE) {
        /* init ER */
        er->avctx          = h->avctx;
        er->mecc           = &h->mecc;
        er->decode_mb      = h264_er_decode_mb;
        er->opaque         = h;
        er->quarter_sample = 1;

        er->mb_num      = h->mb_num;
        er->mb_width    = h->mb_width;
        er->mb_height   = h->mb_height;
        er->mb_stride   = h->mb_stride;
        er->b8_stride   = h->mb_width * 2 + 1;

        // error resilience code looks cleaner with this
        FF_ALLOCZ_OR_GOTO(h->avctx, er->mb_index2xy,
                          (h->mb_num + 1) * sizeof(int), fail);

        for (y = 0; y < h->mb_height; y++)
            for (x = 0; x < h->mb_width; x++)
                er->mb_index2xy[x + y * h->mb_width] = x + y * h->mb_stride;

        er->mb_index2xy[h->mb_height * h->mb_width] = (h->mb_height - 1) *
                                                      h->mb_stride + h->mb_width;

        FF_ALLOCZ_OR_GOTO(h->avctx, er->error_status_table,
                          mb_array_size * sizeof(uint8_t), fail);

        FF_ALLOC_OR_GOTO(h->avctx, er->mbintra_table, mb_array_size, fail);
        memset(er->mbintra_table, 1, mb_array_size);

        FF_ALLOCZ_OR_GOTO(h->avctx, er->mbskip_table, mb_array_size + 2, fail);

        FF_ALLOC_OR_GOTO(h->avctx, er->er_temp_buffer,
                         h->mb_height * h->mb_stride, fail);

        FF_ALLOCZ_OR_GOTO(h->avctx, h->dc_val_base,
                          yc_size * sizeof(int16_t), fail);
        er->dc_val[0] = h->dc_val_base + h->mb_width * 2 + 2;
        er->dc_val[1] = h->dc_val_base + y_size + h->mb_stride + 1;
        er->dc_val[2] = er->dc_val[1] + c_size;
        for (i = 0; i < yc_size; i++)
            h->dc_val_base[i] = 1024;
    }

    return 0;

fail:
    return AVERROR(ENOMEM); // ff_h264_free_tables will clean up for us
}

static int decode_nal_units(H264Context *h, const uint8_t *buf, int buf_size,
                            int parse_extradata);

int ff_h264_decode_extradata(H264Context *h, const uint8_t *buf, int size)
{
    AVCodecContext *avctx = h->avctx;
    int ret;

    if (!buf || size <= 0)
        return -1;

    if (buf[0] == 1) {
        int i, cnt, nalsize;
        const unsigned char *p = buf;

        h->is_avc = 1;

        if (size < 7) {
            av_log(avctx, AV_LOG_ERROR,
                   "avcC %d too short\n", size);
            return AVERROR_INVALIDDATA;
        }
        /* sps and pps in the avcC always have length coded with 2 bytes,
         * so put a fake nal_length_size = 2 while parsing them */
        h->nal_length_size = 2;
        // Decode sps from avcC
        cnt = *(p + 5) & 0x1f; // Number of sps
        p  += 6;
        for (i = 0; i < cnt; i++) {
            nalsize = AV_RB16(p) + 2;
            if(nalsize > size - (p-buf))
                return AVERROR_INVALIDDATA;
            ret = decode_nal_units(h, p, nalsize, 1);
            if (ret < 0) {
                av_log(avctx, AV_LOG_ERROR,
                       "Decoding sps %d from avcC failed\n", i);
                return ret;
            }
            p += nalsize;
        }
        // Decode pps from avcC
        cnt = *(p++); // Number of pps
        for (i = 0; i < cnt; i++) {
            nalsize = AV_RB16(p) + 2;
            if(nalsize > size - (p-buf))
                return AVERROR_INVALIDDATA;
            ret = decode_nal_units(h, p, nalsize, 1);
            if (ret < 0) {
                av_log(avctx, AV_LOG_ERROR,
                       "Decoding pps %d from avcC failed\n", i);
                return ret;
            }
            p += nalsize;
        }
        // Store right nal length size that will be used to parse all other nals
        h->nal_length_size = (buf[4] & 0x03) + 1;
    } else {
        h->is_avc = 0;
        ret = decode_nal_units(h, buf, size, 1);
        if (ret < 0)
            return ret;
    }
    return size;
}

av_cold int ff_h264_decode_init(AVCodecContext *avctx)
{
    H264Context *h = avctx->priv_data;
    int i;
    int ret;

    h->avctx = avctx;

    h->bit_depth_luma    = 8;
    h->chroma_format_idc = 1;

    h->avctx->bits_per_raw_sample = 8;
    h->cur_chroma_format_idc = 1;

    ff_h264dsp_init(&h->h264dsp, 8, 1);
    av_assert0(h->sps.bit_depth_chroma == 0);
    ff_h264chroma_init(&h->h264chroma, h->sps.bit_depth_chroma);
    ff_h264qpel_init(&h->h264qpel, 8);
    ff_h264_pred_init(&h->hpc, h->avctx->codec_id, 8, 1);

    h->dequant_coeff_pps = -1;
    h->current_sps_id = -1;

    /* needed so that IDCT permutation is known early */
    if (CONFIG_ERROR_RESILIENCE)
        ff_me_cmp_init(&h->mecc, h->avctx);
    ff_videodsp_init(&h->vdsp, 8);

    memset(h->pps.scaling_matrix4, 16, 6 * 16 * sizeof(uint8_t));
    memset(h->pps.scaling_matrix8, 16, 2 * 64 * sizeof(uint8_t));

    h->picture_structure   = PICT_FRAME;
    h->slice_context_count = 1;
    h->workaround_bugs     = avctx->workaround_bugs;
    h->flags               = avctx->flags;

    /* set defaults */
    // s->decode_mb = ff_h263_decode_mb;
    if (!avctx->has_b_frames)
        h->low_delay = 1;

    avctx->chroma_sample_location = AVCHROMA_LOC_LEFT;

    ff_h264_decode_init_vlc();

    ff_init_cabac_states();

    h->pixel_shift        = 0;
    h->sps.bit_depth_luma = avctx->bits_per_raw_sample = 8;

    h->thread_context[0] = h;
    h->outputed_poc      = h->next_outputed_poc = INT_MIN;
    for (i = 0; i < MAX_DELAYED_PIC_COUNT; i++)
        h->last_pocs[i] = INT_MIN;
    h->prev_poc_msb = 1 << 16;
    h->prev_frame_num = -1;
    h->x264_build   = -1;
    h->sei_fpa.frame_packing_arrangement_cancel_flag = -1;
    ff_h264_reset_sei(h);
    if (avctx->codec_id == AV_CODEC_ID_H264) {
        if (avctx->ticks_per_frame == 1) {
            if(h->avctx->time_base.den < INT_MAX/2) {
                h->avctx->time_base.den *= 2;
            } else
                h->avctx->time_base.num /= 2;
        }
        avctx->ticks_per_frame = 2;
    }

    if (avctx->extradata_size > 0 && avctx->extradata) {
        ret = ff_h264_decode_extradata(h, avctx->extradata, avctx->extradata_size);
        if (ret < 0) {
            ff_h264_free_context(h);
            return ret;
        }
    }

    if (h->sps.bitstream_restriction_flag &&
        h->avctx->has_b_frames < h->sps.num_reorder_frames) {
        h->avctx->has_b_frames = h->sps.num_reorder_frames;
        h->low_delay           = 0;
    }

    avctx->internal->allocate_progress = 1;

    ff_h264_flush_change(h);

    return 0;
}

static int decode_init_thread_copy(AVCodecContext *avctx)
{
    H264Context *h = avctx->priv_data;

    if (!avctx->internal->is_copy)
        return 0;
    memset(h->sps_buffers, 0, sizeof(h->sps_buffers));
    memset(h->pps_buffers, 0, sizeof(h->pps_buffers));

    h->rbsp_buffer[0] = NULL;
    h->rbsp_buffer[1] = NULL;
    h->rbsp_buffer_size[0] = 0;
    h->rbsp_buffer_size[1] = 0;
    h->context_initialized = 0;

    return 0;
}

/**
 * Run setup operations that must be run after slice header decoding.
 * This includes finding the next displayed frame.
 *
 * @param h h264 master context
 * @param setup_finished enough NALs have been read that we can call
 * ff_thread_finish_setup()
 */
static void decode_postinit(H264Context *h, int setup_finished)
{
    H264Picture *out = h->cur_pic_ptr;
    H264Picture *cur = h->cur_pic_ptr;
    int i, pics, out_of_order, out_idx;

    h->cur_pic_ptr->f.pict_type = h->pict_type;

    if (h->next_output_pic)
        return;

    if (cur->field_poc[0] == INT_MAX || cur->field_poc[1] == INT_MAX) {
        /* FIXME: if we have two PAFF fields in one packet, we can't start
         * the next thread here. If we have one field per packet, we can.
         * The check in decode_nal_units() is not good enough to find this
         * yet, so we assume the worst for now. */
        // if (setup_finished)
        //    ff_thread_finish_setup(h->avctx);
        if (cur->field_poc[0] == INT_MAX && cur->field_poc[1] == INT_MAX)
            return;
        if (h->avctx->hwaccel || h->missing_fields <=1)
            return;
    }

    cur->f.interlaced_frame = 0;
    cur->f.repeat_pict      = 0;

    /* Signal interlacing information externally. */
    /* Prioritize picture timing SEI information over used
     * decoding process if it exists. */

    if (h->sps.pic_struct_present_flag) {
        switch (h->sei_pic_struct) {
        case SEI_PIC_STRUCT_FRAME:
            break;
        case SEI_PIC_STRUCT_TOP_FIELD:
        case SEI_PIC_STRUCT_BOTTOM_FIELD:
            cur->f.interlaced_frame = 1;
            break;
        case SEI_PIC_STRUCT_TOP_BOTTOM:
        case SEI_PIC_STRUCT_BOTTOM_TOP:
            if (FIELD_OR_MBAFF_PICTURE(h))
                cur->f.interlaced_frame = 1;
            else
                // try to flag soft telecine progressive
                cur->f.interlaced_frame = h->prev_interlaced_frame;
            break;
        case SEI_PIC_STRUCT_TOP_BOTTOM_TOP:
        case SEI_PIC_STRUCT_BOTTOM_TOP_BOTTOM:
            /* Signal the possibility of telecined film externally
             * (pic_struct 5,6). From these hints, let the applications
             * decide if they apply deinterlacing. */
            cur->f.repeat_pict = 1;
            break;
        case SEI_PIC_STRUCT_FRAME_DOUBLING:
            cur->f.repeat_pict = 2;
            break;
        case SEI_PIC_STRUCT_FRAME_TRIPLING:
            cur->f.repeat_pict = 4;
            break;
        }

        if ((h->sei_ct_type & 3) &&
            h->sei_pic_struct <= SEI_PIC_STRUCT_BOTTOM_TOP)
            cur->f.interlaced_frame = (h->sei_ct_type & (1 << 1)) != 0;
    } else {
        /* Derive interlacing flag from used decoding process. */
        cur->f.interlaced_frame = FIELD_OR_MBAFF_PICTURE(h);
    }
    h->prev_interlaced_frame = cur->f.interlaced_frame;

    if (cur->field_poc[0] != cur->field_poc[1]) {
        /* Derive top_field_first from field pocs. */
        cur->f.top_field_first = cur->field_poc[0] < cur->field_poc[1];
    } else {
        if (cur->f.interlaced_frame || h->sps.pic_struct_present_flag) {
            /* Use picture timing SEI information. Even if it is a
             * information of a past frame, better than nothing. */
            if (h->sei_pic_struct == SEI_PIC_STRUCT_TOP_BOTTOM ||
                h->sei_pic_struct == SEI_PIC_STRUCT_TOP_BOTTOM_TOP)
                cur->f.top_field_first = 1;
            else
                cur->f.top_field_first = 0;
        } else {
            /* Most likely progressive */
            cur->f.top_field_first = 0;
        }
    }

    if (h->sei_frame_packing_present &&
        h->frame_packing_arrangement_type >= 0 &&
        h->frame_packing_arrangement_type <= 6 &&
        h->content_interpretation_type > 0 &&
        h->content_interpretation_type < 3) {
        AVStereo3D *stereo = av_stereo3d_create_side_data(&cur->f);
        if (stereo) {
        switch (h->frame_packing_arrangement_type) {
        case 0:
            stereo->type = AV_STEREO3D_CHECKERBOARD;
            break;
        case 1:
            stereo->type = AV_STEREO3D_COLUMNS;
            break;
        case 2:
            stereo->type = AV_STEREO3D_LINES;
            break;
        case 3:
            if (h->quincunx_subsampling)
                stereo->type = AV_STEREO3D_SIDEBYSIDE_QUINCUNX;
            else
                stereo->type = AV_STEREO3D_SIDEBYSIDE;
            break;
        case 4:
            stereo->type = AV_STEREO3D_TOPBOTTOM;
            break;
        case 5:
            stereo->type = AV_STEREO3D_FRAMESEQUENCE;
            break;
        case 6:
            stereo->type = AV_STEREO3D_2D;
            break;
        }

        if (h->content_interpretation_type == 2)
            stereo->flags = AV_STEREO3D_FLAG_INVERT;
        }
    }

    if (h->sei_display_orientation_present &&
        (h->sei_anticlockwise_rotation || h->sei_hflip || h->sei_vflip)) {
        double angle = h->sei_anticlockwise_rotation * 360 / (double) (1 << 16);
        AVFrameSideData *rotation = av_frame_new_side_data(&cur->f,
                                                           AV_FRAME_DATA_DISPLAYMATRIX,
                                                           sizeof(int32_t) * 9);
        if (rotation) {
            av_display_rotation_set((int32_t *)rotation->data, angle);
            av_display_matrix_flip((int32_t *)rotation->data,
                                   h->sei_hflip, h->sei_vflip);
        }
    }

    cur->mmco_reset = h->mmco_reset;
    h->mmco_reset = 0;

    // FIXME do something with unavailable reference frames

    /* Sort B-frames into display order */

    if (h->sps.bitstream_restriction_flag &&
        h->avctx->has_b_frames < h->sps.num_reorder_frames) {
        h->avctx->has_b_frames = h->sps.num_reorder_frames;
        h->low_delay           = 0;
    }

    if (h->avctx->strict_std_compliance >= FF_COMPLIANCE_STRICT &&
        !h->sps.bitstream_restriction_flag) {
        h->avctx->has_b_frames = MAX_DELAYED_PIC_COUNT - 1;
        h->low_delay           = 0;
    }

    for (i = 0; 1; i++) {
        if(i == MAX_DELAYED_PIC_COUNT || cur->poc < h->last_pocs[i]){
            if(i)
                h->last_pocs[i-1] = cur->poc;
            break;
        } else if(i) {
            h->last_pocs[i-1]= h->last_pocs[i];
        }
    }
    out_of_order = MAX_DELAYED_PIC_COUNT - i;
    if(   cur->f.pict_type == AV_PICTURE_TYPE_B
       || (h->last_pocs[MAX_DELAYED_PIC_COUNT-2] > INT_MIN && h->last_pocs[MAX_DELAYED_PIC_COUNT-1] - h->last_pocs[MAX_DELAYED_PIC_COUNT-2] > 2))
        out_of_order = FFMAX(out_of_order, 1);
    if (out_of_order == MAX_DELAYED_PIC_COUNT) {
        av_log(h->avctx, AV_LOG_VERBOSE, "Invalid POC %d<%d\n", cur->poc, h->last_pocs[0]);
        for (i = 1; i < MAX_DELAYED_PIC_COUNT; i++)
            h->last_pocs[i] = INT_MIN;
        h->last_pocs[0] = cur->poc;
        cur->mmco_reset = 1;
    } else if(h->avctx->has_b_frames < out_of_order && !h->sps.bitstream_restriction_flag){
        av_log(h->avctx, AV_LOG_VERBOSE, "Increasing reorder buffer to %d\n", out_of_order);
        h->avctx->has_b_frames = out_of_order;
        h->low_delay = 0;
    }

    pics = 0;
    while (h->delayed_pic[pics])
        pics++;

    av_assert0(pics <= MAX_DELAYED_PIC_COUNT);

    h->delayed_pic[pics++] = cur;
    if (cur->reference == 0)
        cur->reference = DELAYED_PIC_REF;

    out     = h->delayed_pic[0];
    out_idx = 0;
    for (i = 1; h->delayed_pic[i] &&
                !h->delayed_pic[i]->f.key_frame &&
                !h->delayed_pic[i]->mmco_reset;
         i++)
        if (h->delayed_pic[i]->poc < out->poc) {
            out     = h->delayed_pic[i];
            out_idx = i;
        }
    if (h->avctx->has_b_frames == 0 &&
        (h->delayed_pic[0]->f.key_frame || h->delayed_pic[0]->mmco_reset))
        h->next_outputed_poc = INT_MIN;
    out_of_order = out->poc < h->next_outputed_poc;

    if (out_of_order || pics > h->avctx->has_b_frames) {
        out->reference &= ~DELAYED_PIC_REF;
        // for frame threading, the owner must be the second field's thread or
        // else the first thread can release the picture and reuse it unsafely
        for (i = out_idx; h->delayed_pic[i]; i++)
            h->delayed_pic[i] = h->delayed_pic[i + 1];
    }
    if (!out_of_order && pics > h->avctx->has_b_frames) {
        h->next_output_pic = out;
        if (out_idx == 0 && h->delayed_pic[0] && (h->delayed_pic[0]->f.key_frame || h->delayed_pic[0]->mmco_reset)) {
            h->next_outputed_poc = INT_MIN;
        } else
            h->next_outputed_poc = out->poc;
    } else {
        av_log(h->avctx, AV_LOG_DEBUG, "no picture %s\n", out_of_order ? "ooo" : "");
    }

    if (h->next_output_pic) {
        if (h->next_output_pic->recovered) {
            // We have reached an recovery point and all frames after it in
            // display order are "recovered".
            h->frame_recovered |= FRAME_RECOVERED_SEI;
        }
        h->next_output_pic->recovered |= !!(h->frame_recovered & FRAME_RECOVERED_SEI);
    }

    if (setup_finished && !h->avctx->hwaccel)
        ff_thread_finish_setup(h->avctx);
}

int ff_pred_weight_table(H264Context *h)
{
    int list, i;
    int luma_def, chroma_def;

    h->use_weight             = 0;
    h->use_weight_chroma      = 0;
    h->luma_log2_weight_denom = get_ue_golomb(&h->gb);
    if (h->sps.chroma_format_idc)
        h->chroma_log2_weight_denom = get_ue_golomb(&h->gb);

    if (h->luma_log2_weight_denom > 7U) {
        av_log(h->avctx, AV_LOG_ERROR, "luma_log2_weight_denom %d is out of range\n", h->luma_log2_weight_denom);
        h->luma_log2_weight_denom = 0;
    }
    if (h->chroma_log2_weight_denom > 7U) {
        av_log(h->avctx, AV_LOG_ERROR, "chroma_log2_weight_denom %d is out of range\n", h->chroma_log2_weight_denom);
        h->chroma_log2_weight_denom = 0;
    }

    luma_def   = 1 << h->luma_log2_weight_denom;
    chroma_def = 1 << h->chroma_log2_weight_denom;

    for (list = 0; list < 2; list++) {
        h->luma_weight_flag[list]   = 0;
        h->chroma_weight_flag[list] = 0;
        for (i = 0; i < h->ref_count[list]; i++) {
            int luma_weight_flag, chroma_weight_flag;

            luma_weight_flag = get_bits1(&h->gb);
            if (luma_weight_flag) {
                h->luma_weight[i][list][0] = get_se_golomb(&h->gb);
                h->luma_weight[i][list][1] = get_se_golomb(&h->gb);
                if (h->luma_weight[i][list][0] != luma_def ||
                    h->luma_weight[i][list][1] != 0) {
                    h->use_weight             = 1;
                    h->luma_weight_flag[list] = 1;
                }
            } else {
                h->luma_weight[i][list][0] = luma_def;
                h->luma_weight[i][list][1] = 0;
            }

            if (h->sps.chroma_format_idc) {
                chroma_weight_flag = get_bits1(&h->gb);
                if (chroma_weight_flag) {
                    int j;
                    for (j = 0; j < 2; j++) {
                        h->chroma_weight[i][list][j][0] = get_se_golomb(&h->gb);
                        h->chroma_weight[i][list][j][1] = get_se_golomb(&h->gb);
                        if (h->chroma_weight[i][list][j][0] != chroma_def ||
                            h->chroma_weight[i][list][j][1] != 0) {
                            h->use_weight_chroma        = 1;
                            h->chroma_weight_flag[list] = 1;
                        }
                    }
                } else {
                    int j;
                    for (j = 0; j < 2; j++) {
                        h->chroma_weight[i][list][j][0] = chroma_def;
                        h->chroma_weight[i][list][j][1] = 0;
                    }
                }
            }
        }
        if (h->slice_type_nos != AV_PICTURE_TYPE_B)
            break;
    }
    h->use_weight = h->use_weight || h->use_weight_chroma;
    return 0;
}

/**
 * instantaneous decoder refresh.
 */
static void idr(H264Context *h)
{
    int i;
    ff_h264_remove_all_refs(h);
    h->prev_frame_num        =
    h->prev_frame_num_offset = 0;
    h->prev_poc_msb          = 1<<16;
    h->prev_poc_lsb          = 0;
    for (i = 0; i < MAX_DELAYED_PIC_COUNT; i++)
        h->last_pocs[i] = INT_MIN;
}

/* forget old pics after a seek */
void ff_h264_flush_change(H264Context *h)
{
    int i, j;

    h->outputed_poc          = h->next_outputed_poc = INT_MIN;
    h->prev_interlaced_frame = 1;
    idr(h);

    h->prev_frame_num = -1;
    if (h->cur_pic_ptr) {
        h->cur_pic_ptr->reference = 0;
        for (j=i=0; h->delayed_pic[i]; i++)
            if (h->delayed_pic[i] != h->cur_pic_ptr)
                h->delayed_pic[j++] = h->delayed_pic[i];
        h->delayed_pic[j] = NULL;
    }
    h->first_field = 0;
    memset(h->ref_list[0], 0, sizeof(h->ref_list[0]));
    memset(h->ref_list[1], 0, sizeof(h->ref_list[1]));
    memset(h->default_ref_list[0], 0, sizeof(h->default_ref_list[0]));
    memset(h->default_ref_list[1], 0, sizeof(h->default_ref_list[1]));
    ff_h264_reset_sei(h);
    h->recovery_frame = -1;
    h->frame_recovered = 0;
    h->list_count = 0;
    h->current_slice = 0;
    h->mmco_reset = 1;
}

/* forget old pics after a seek */
static void flush_dpb(AVCodecContext *avctx)
{
    H264Context *h = avctx->priv_data;
    int i;

<<<<<<< HEAD
    for (i = 0; i <= MAX_DELAYED_PIC_COUNT; i++) {
        if (h->delayed_pic[i])
            h->delayed_pic[i]->reference = 0;
        h->delayed_pic[i] = NULL;
    }
=======
    memset(h->delayed_pic, 0, sizeof(h->delayed_pic));
>>>>>>> f9f883af

    ff_h264_flush_change(h);

    if (h->DPB)
        for (i = 0; i < H264_MAX_PICTURE_COUNT; i++)
            ff_h264_unref_picture(h, &h->DPB[i]);
    h->cur_pic_ptr = NULL;
    ff_h264_unref_picture(h, &h->cur_pic);

    h->mb_x = h->mb_y = 0;

    h->parse_context.state             = -1;
    h->parse_context.frame_start_found = 0;
    h->parse_context.overread          = 0;
    h->parse_context.overread_index    = 0;
    h->parse_context.index             = 0;
    h->parse_context.last_index        = 0;

    ff_h264_free_tables(h, 1);
    h->context_initialized = 0;
}

int ff_init_poc(H264Context *h, int pic_field_poc[2], int *pic_poc)
{
    const int max_frame_num = 1 << h->sps.log2_max_frame_num;
    int field_poc[2];

    h->frame_num_offset = h->prev_frame_num_offset;
    if (h->frame_num < h->prev_frame_num)
        h->frame_num_offset += max_frame_num;

    if (h->sps.poc_type == 0) {
        const int max_poc_lsb = 1 << h->sps.log2_max_poc_lsb;

        if (h->poc_lsb < h->prev_poc_lsb &&
            h->prev_poc_lsb - h->poc_lsb >= max_poc_lsb / 2)
            h->poc_msb = h->prev_poc_msb + max_poc_lsb;
        else if (h->poc_lsb > h->prev_poc_lsb &&
                 h->prev_poc_lsb - h->poc_lsb < -max_poc_lsb / 2)
            h->poc_msb = h->prev_poc_msb - max_poc_lsb;
        else
            h->poc_msb = h->prev_poc_msb;
        field_poc[0] =
        field_poc[1] = h->poc_msb + h->poc_lsb;
        if (h->picture_structure == PICT_FRAME)
            field_poc[1] += h->delta_poc_bottom;
    } else if (h->sps.poc_type == 1) {
        int abs_frame_num, expected_delta_per_poc_cycle, expectedpoc;
        int i;

        if (h->sps.poc_cycle_length != 0)
            abs_frame_num = h->frame_num_offset + h->frame_num;
        else
            abs_frame_num = 0;

        if (h->nal_ref_idc == 0 && abs_frame_num > 0)
            abs_frame_num--;

        expected_delta_per_poc_cycle = 0;
        for (i = 0; i < h->sps.poc_cycle_length; i++)
            // FIXME integrate during sps parse
            expected_delta_per_poc_cycle += h->sps.offset_for_ref_frame[i];

        if (abs_frame_num > 0) {
            int poc_cycle_cnt          = (abs_frame_num - 1) / h->sps.poc_cycle_length;
            int frame_num_in_poc_cycle = (abs_frame_num - 1) % h->sps.poc_cycle_length;

            expectedpoc = poc_cycle_cnt * expected_delta_per_poc_cycle;
            for (i = 0; i <= frame_num_in_poc_cycle; i++)
                expectedpoc = expectedpoc + h->sps.offset_for_ref_frame[i];
        } else
            expectedpoc = 0;

        if (h->nal_ref_idc == 0)
            expectedpoc = expectedpoc + h->sps.offset_for_non_ref_pic;

        field_poc[0] = expectedpoc + h->delta_poc[0];
        field_poc[1] = field_poc[0] + h->sps.offset_for_top_to_bottom_field;

        if (h->picture_structure == PICT_FRAME)
            field_poc[1] += h->delta_poc[1];
    } else {
        int poc = 2 * (h->frame_num_offset + h->frame_num);

        if (!h->nal_ref_idc)
            poc--;

        field_poc[0] = poc;
        field_poc[1] = poc;
    }

    if (h->picture_structure != PICT_BOTTOM_FIELD)
        pic_field_poc[0] = field_poc[0];
    if (h->picture_structure != PICT_TOP_FIELD)
        pic_field_poc[1] = field_poc[1];
    *pic_poc = FFMIN(pic_field_poc[0], pic_field_poc[1]);

    return 0;
}

/**
 * Compute profile from profile_idc and constraint_set?_flags.
 *
 * @param sps SPS
 *
 * @return profile as defined by FF_PROFILE_H264_*
 */
int ff_h264_get_profile(SPS *sps)
{
    int profile = sps->profile_idc;

    switch (sps->profile_idc) {
    case FF_PROFILE_H264_BASELINE:
        // constraint_set1_flag set to 1
        profile |= (sps->constraint_set_flags & 1 << 1) ? FF_PROFILE_H264_CONSTRAINED : 0;
        break;
    case FF_PROFILE_H264_HIGH_10:
    case FF_PROFILE_H264_HIGH_422:
    case FF_PROFILE_H264_HIGH_444_PREDICTIVE:
        // constraint_set3_flag set to 1
        profile |= (sps->constraint_set_flags & 1 << 3) ? FF_PROFILE_H264_INTRA : 0;
        break;
    }

    return profile;
}

int ff_h264_set_parameter_from_sps(H264Context *h)
{
    if (h->flags & CODEC_FLAG_LOW_DELAY ||
        (h->sps.bitstream_restriction_flag &&
         !h->sps.num_reorder_frames)) {
        if (h->avctx->has_b_frames > 1 || h->delayed_pic[0])
            av_log(h->avctx, AV_LOG_WARNING, "Delayed frames seen. "
                   "Reenabling low delay requires a codec flush.\n");
        else
            h->low_delay = 1;
    }

    if (h->avctx->has_b_frames < 2)
        h->avctx->has_b_frames = !h->low_delay;

    if (h->avctx->bits_per_raw_sample != h->sps.bit_depth_luma ||
        h->cur_chroma_format_idc      != h->sps.chroma_format_idc) {
        if (h->avctx->codec &&
            h->avctx->codec->capabilities & CODEC_CAP_HWACCEL_VDPAU &&
            (h->sps.bit_depth_luma != 8 || h->sps.chroma_format_idc > 1)) {
            av_log(h->avctx, AV_LOG_ERROR,
                   "VDPAU decoding does not support video colorspace.\n");
            return AVERROR_INVALIDDATA;
        }
        if (h->sps.bit_depth_luma >= 8 && h->sps.bit_depth_luma <= 14 &&
            h->sps.bit_depth_luma != 11 && h->sps.bit_depth_luma != 13) {
            h->avctx->bits_per_raw_sample = h->sps.bit_depth_luma;
            h->cur_chroma_format_idc      = h->sps.chroma_format_idc;
            h->pixel_shift                = h->sps.bit_depth_luma > 8;

            ff_h264dsp_init(&h->h264dsp, h->sps.bit_depth_luma,
                            h->sps.chroma_format_idc);
            ff_h264chroma_init(&h->h264chroma, h->sps.bit_depth_chroma);
            ff_h264qpel_init(&h->h264qpel, h->sps.bit_depth_luma);
            ff_h264_pred_init(&h->hpc, h->avctx->codec_id, h->sps.bit_depth_luma,
                              h->sps.chroma_format_idc);

            if (CONFIG_ERROR_RESILIENCE)
                ff_me_cmp_init(&h->mecc, h->avctx);
            ff_videodsp_init(&h->vdsp, h->sps.bit_depth_luma);
        } else {
            av_log(h->avctx, AV_LOG_ERROR, "Unsupported bit depth %d\n",
                   h->sps.bit_depth_luma);
            return AVERROR_INVALIDDATA;
        }
    }
    return 0;
}

int ff_set_ref_count(H264Context *h)
{
    int ref_count[2], list_count;
    int num_ref_idx_active_override_flag;

    // set defaults, might be overridden a few lines later
    ref_count[0] = h->pps.ref_count[0];
    ref_count[1] = h->pps.ref_count[1];

    if (h->slice_type_nos != AV_PICTURE_TYPE_I) {
        unsigned max[2];
        max[0] = max[1] = h->picture_structure == PICT_FRAME ? 15 : 31;

        if (h->slice_type_nos == AV_PICTURE_TYPE_B)
            h->direct_spatial_mv_pred = get_bits1(&h->gb);
        num_ref_idx_active_override_flag = get_bits1(&h->gb);

        if (num_ref_idx_active_override_flag) {
            ref_count[0] = get_ue_golomb(&h->gb) + 1;
            if (h->slice_type_nos == AV_PICTURE_TYPE_B) {
                ref_count[1] = get_ue_golomb(&h->gb) + 1;
            } else
                // full range is spec-ok in this case, even for frames
                ref_count[1] = 1;
        }

        if (ref_count[0]-1 > max[0] || ref_count[1]-1 > max[1]){
            av_log(h->avctx, AV_LOG_ERROR, "reference overflow %u > %u or %u > %u\n", ref_count[0]-1, max[0], ref_count[1]-1, max[1]);
            h->ref_count[0] = h->ref_count[1] = 0;
            h->list_count   = 0;
            return AVERROR_INVALIDDATA;
        }

        if (h->slice_type_nos == AV_PICTURE_TYPE_B)
            list_count = 2;
        else
            list_count = 1;
    } else {
        list_count   = 0;
        ref_count[0] = ref_count[1] = 0;
    }

    if (list_count != h->list_count ||
        ref_count[0] != h->ref_count[0] ||
        ref_count[1] != h->ref_count[1]) {
        h->ref_count[0] = ref_count[0];
        h->ref_count[1] = ref_count[1];
        h->list_count   = list_count;
        return 1;
    }

    return 0;
}

static const uint8_t start_code[] = { 0x00, 0x00, 0x01 };

static int get_bit_length(H264Context *h, const uint8_t *buf,
                          const uint8_t *ptr, int dst_length,
                          int i, int next_avc)
{
    if ((h->workaround_bugs & FF_BUG_AUTODETECT) && i + 3 < next_avc &&
        buf[i]     == 0x00 && buf[i + 1] == 0x00 &&
        buf[i + 2] == 0x01 && buf[i + 3] == 0xE0)
        h->workaround_bugs |= FF_BUG_TRUNCATED;

    if (!(h->workaround_bugs & FF_BUG_TRUNCATED))
        while (dst_length > 0 && ptr[dst_length - 1] == 0)
            dst_length--;

    if (!dst_length)
        return 0;

    return 8 * dst_length - decode_rbsp_trailing(h, ptr + dst_length - 1);
}

static int get_last_needed_nal(H264Context *h, const uint8_t *buf, int buf_size)
{
    int next_avc    = h->is_avc ? 0 : buf_size;
    int nal_index   = 0;
    int buf_index   = 0;
    int nals_needed = 0;
    int first_slice = 0;

    while(1) {
        int nalsize = 0;
        int dst_length, bit_length, consumed;
        const uint8_t *ptr;

        if (buf_index >= next_avc) {
            nalsize = get_avc_nalsize(h, buf, buf_size, &buf_index);
            if (nalsize < 0)
                break;
            next_avc = buf_index + nalsize;
        } else {
            buf_index = find_start_code(buf, buf_size, buf_index, next_avc);
            if (buf_index >= buf_size)
                break;
            if (buf_index >= next_avc)
                continue;
        }

        ptr = ff_h264_decode_nal(h, buf + buf_index, &dst_length, &consumed,
                                 next_avc - buf_index);

        if (!ptr || dst_length < 0)
            return AVERROR_INVALIDDATA;

        buf_index += consumed;

        bit_length = get_bit_length(h, buf, ptr, dst_length,
                                    buf_index, next_avc);
        nal_index++;

        /* packets can sometimes contain multiple PPS/SPS,
         * e.g. two PAFF field pictures in one packet, or a demuxer
         * which splits NALs strangely if so, when frame threading we
         * can't start the next thread until we've read all of them */
        switch (h->nal_unit_type) {
        case NAL_SPS:
        case NAL_PPS:
            nals_needed = nal_index;
            break;
        case NAL_DPA:
        case NAL_IDR_SLICE:
        case NAL_SLICE:
            init_get_bits(&h->gb, ptr, bit_length);
            if (!get_ue_golomb(&h->gb) ||
                !first_slice ||
                first_slice != h->nal_unit_type)
                nals_needed = nal_index;
            if (!first_slice)
                first_slice = h->nal_unit_type;
        }
    }

    return nals_needed;
}

static int decode_nal_units(H264Context *h, const uint8_t *buf, int buf_size,
                            int parse_extradata)
{
    AVCodecContext *const avctx = h->avctx;
    H264Context *hx; ///< thread context
    int buf_index;
    unsigned context_count;
    int next_avc;
    int nals_needed = 0; ///< number of NALs that need decoding before the next frame thread starts
    int nal_index;
    int idr_cleared=0;
    int ret = 0;

    h->nal_unit_type= 0;

    if(!h->slice_context_count)
         h->slice_context_count= 1;
    h->max_contexts = h->slice_context_count;
    if (!(avctx->flags2 & CODEC_FLAG2_CHUNKS)) {
        h->current_slice = 0;
        if (!h->first_field)
            h->cur_pic_ptr = NULL;
        ff_h264_reset_sei(h);
    }

    if (h->nal_length_size == 4) {
        if (buf_size > 8 && AV_RB32(buf) == 1 && AV_RB32(buf+5) > (unsigned)buf_size) {
            h->is_avc = 0;
        }else if(buf_size > 3 && AV_RB32(buf) > 1 && AV_RB32(buf) <= (unsigned)buf_size)
            h->is_avc = 1;
    }

    if (avctx->active_thread_type & FF_THREAD_FRAME)
        nals_needed = get_last_needed_nal(h, buf, buf_size);

    {
        buf_index     = 0;
        context_count = 0;
        next_avc      = h->is_avc ? 0 : buf_size;
        nal_index     = 0;
        for (;;) {
            int consumed;
            int dst_length;
            int bit_length;
            const uint8_t *ptr;
            int nalsize = 0;
            int err;

            if (buf_index >= next_avc) {
                nalsize = get_avc_nalsize(h, buf, buf_size, &buf_index);
                if (nalsize < 0)
                    break;
                next_avc = buf_index + nalsize;
            } else {
                buf_index = find_start_code(buf, buf_size, buf_index, next_avc);
                if (buf_index >= buf_size)
                    break;
                if (buf_index >= next_avc)
                    continue;
            }

            hx = h->thread_context[context_count];

            ptr = ff_h264_decode_nal(hx, buf + buf_index, &dst_length,
                                     &consumed, next_avc - buf_index);
            if (!ptr || dst_length < 0) {
                ret = -1;
                goto end;
            }

            bit_length = get_bit_length(h, buf, ptr, dst_length,
                                        buf_index + consumed, next_avc);

            if (h->avctx->debug & FF_DEBUG_STARTCODE)
                av_log(h->avctx, AV_LOG_DEBUG,
                       "NAL %d/%d at %d/%d length %d\n",
                       hx->nal_unit_type, hx->nal_ref_idc, buf_index, buf_size, dst_length);

            if (h->is_avc && (nalsize != consumed) && nalsize)
                av_log(h->avctx, AV_LOG_DEBUG,
                       "AVC: Consumed only %d bytes instead of %d\n",
                       consumed, nalsize);

            buf_index += consumed;
            nal_index++;

            if (avctx->skip_frame >= AVDISCARD_NONREF &&
                h->nal_ref_idc == 0 &&
                h->nal_unit_type != NAL_SEI)
                continue;

again:
            if (   !(avctx->active_thread_type & FF_THREAD_FRAME)
                || nals_needed >= nal_index)
                h->au_pps_id = -1;
            /* Ignore per frame NAL unit type during extradata
             * parsing. Decoding slices is not possible in codec init
             * with frame-mt */
            if (parse_extradata) {
                switch (hx->nal_unit_type) {
                case NAL_IDR_SLICE:
                case NAL_SLICE:
                case NAL_DPA:
                case NAL_DPB:
                case NAL_DPC:
                    av_log(h->avctx, AV_LOG_WARNING,
                           "Ignoring NAL %d in global header/extradata\n",
                           hx->nal_unit_type);
                    // fall through to next case
                case NAL_AUXILIARY_SLICE:
                    hx->nal_unit_type = NAL_FF_IGNORE;
                }
            }

            err = 0;

            switch (hx->nal_unit_type) {
            case NAL_IDR_SLICE:
                if ((ptr[0] & 0xFC) == 0x98) {
                    av_log(h->avctx, AV_LOG_ERROR, "Invalid inter IDR frame\n");
                    h->next_outputed_poc = INT_MIN;
                    ret = -1;
                    goto end;
                }
                if (h->nal_unit_type != NAL_IDR_SLICE) {
                    av_log(h->avctx, AV_LOG_ERROR,
                           "Invalid mix of idr and non-idr slices\n");
                    ret = -1;
                    goto end;
                }
                if(!idr_cleared)
                    idr(h); // FIXME ensure we don't lose some frames if there is reordering
                idr_cleared = 1;
                h->has_recovery_point = 1;
            case NAL_SLICE:
                init_get_bits(&hx->gb, ptr, bit_length);
                hx->intra_gb_ptr      =
                hx->inter_gb_ptr      = &hx->gb;
                hx->data_partitioning = 0;

                if ((err = ff_h264_decode_slice_header(hx, h)))
                    break;

                if (h->sei_recovery_frame_cnt >= 0) {
                    if (h->frame_num != h->sei_recovery_frame_cnt || hx->slice_type_nos != AV_PICTURE_TYPE_I)
                        h->valid_recovery_point = 1;

                    if (   h->recovery_frame < 0
                        || ((h->recovery_frame - h->frame_num) & ((1 << h->sps.log2_max_frame_num)-1)) > h->sei_recovery_frame_cnt) {
                        h->recovery_frame = (h->frame_num + h->sei_recovery_frame_cnt) &
                                            ((1 << h->sps.log2_max_frame_num) - 1);

                        if (!h->valid_recovery_point)
                            h->recovery_frame = h->frame_num;
                    }
                }

                h->cur_pic_ptr->f.key_frame |=
                    (hx->nal_unit_type == NAL_IDR_SLICE);

                if (hx->nal_unit_type == NAL_IDR_SLICE ||
                    h->recovery_frame == h->frame_num) {
                    h->recovery_frame         = -1;
                    h->cur_pic_ptr->recovered = 1;
                }
                // If we have an IDR, all frames after it in decoded order are
                // "recovered".
                if (hx->nal_unit_type == NAL_IDR_SLICE)
                    h->frame_recovered |= FRAME_RECOVERED_IDR;
                h->frame_recovered |= 3*!!(avctx->flags2 & CODEC_FLAG2_SHOW_ALL);
                h->frame_recovered |= 3*!!(avctx->flags & CODEC_FLAG_OUTPUT_CORRUPT);
#if 1
                h->cur_pic_ptr->recovered |= h->frame_recovered;
#else
                h->cur_pic_ptr->recovered |= !!(h->frame_recovered & FRAME_RECOVERED_IDR);
#endif

                if (h->current_slice == 1) {
                    if (!(avctx->flags2 & CODEC_FLAG2_CHUNKS))
                        decode_postinit(h, nal_index >= nals_needed);

                    if (h->avctx->hwaccel &&
                        (ret = h->avctx->hwaccel->start_frame(h->avctx, NULL, 0)) < 0)
                        return ret;
                    if (CONFIG_H264_VDPAU_DECODER &&
                        h->avctx->codec->capabilities & CODEC_CAP_HWACCEL_VDPAU)
                        ff_vdpau_h264_picture_start(h);
                }

                if (hx->redundant_pic_count == 0) {
                    if (avctx->hwaccel) {
                        ret = avctx->hwaccel->decode_slice(avctx,
                                                           &buf[buf_index - consumed],
                                                           consumed);
                        if (ret < 0)
                            return ret;
                    } else if (CONFIG_H264_VDPAU_DECODER &&
                               h->avctx->codec->capabilities & CODEC_CAP_HWACCEL_VDPAU) {
                        ff_vdpau_add_data_chunk(h->cur_pic_ptr->f.data[0],
                                                start_code,
                                                sizeof(start_code));
                        ff_vdpau_add_data_chunk(h->cur_pic_ptr->f.data[0],
                                                &buf[buf_index - consumed],
                                                consumed);
                    } else
                        context_count++;
                }
                break;
            case NAL_DPA:
                if (h->avctx->flags & CODEC_FLAG2_CHUNKS) {
                    av_log(h->avctx, AV_LOG_ERROR,
                           "Decoding in chunks is not supported for "
                           "partitioned slices.\n");
                    return AVERROR(ENOSYS);
                }

                init_get_bits(&hx->gb, ptr, bit_length);
                hx->intra_gb_ptr =
                hx->inter_gb_ptr = NULL;

                if ((err = ff_h264_decode_slice_header(hx, h))) {
                    /* make sure data_partitioning is cleared if it was set
                     * before, so we don't try decoding a slice without a valid
                     * slice header later */
                    h->data_partitioning = 0;
                    break;
                }

                hx->data_partitioning = 1;
                break;
            case NAL_DPB:
                init_get_bits(&hx->intra_gb, ptr, bit_length);
                hx->intra_gb_ptr = &hx->intra_gb;
                break;
            case NAL_DPC:
                init_get_bits(&hx->inter_gb, ptr, bit_length);
                hx->inter_gb_ptr = &hx->inter_gb;

                av_log(h->avctx, AV_LOG_ERROR, "Partitioned H.264 support is incomplete\n");
                break;

                if (hx->redundant_pic_count == 0 &&
                    hx->intra_gb_ptr &&
                    hx->data_partitioning &&
                    h->cur_pic_ptr && h->context_initialized &&
                    (avctx->skip_frame < AVDISCARD_NONREF || hx->nal_ref_idc) &&
                    (avctx->skip_frame < AVDISCARD_BIDIR  ||
                     hx->slice_type_nos != AV_PICTURE_TYPE_B) &&
                    (avctx->skip_frame < AVDISCARD_NONINTRA ||
                     hx->slice_type_nos == AV_PICTURE_TYPE_I) &&
                    avctx->skip_frame < AVDISCARD_ALL)
                    context_count++;
                break;
            case NAL_SEI:
                init_get_bits(&h->gb, ptr, bit_length);
                ret = ff_h264_decode_sei(h);
                if (ret < 0 && (h->avctx->err_recognition & AV_EF_EXPLODE))
                    goto end;
                break;
            case NAL_SPS:
                init_get_bits(&h->gb, ptr, bit_length);
                if (ff_h264_decode_seq_parameter_set(h) < 0 && (h->is_avc ? nalsize : 1)) {
                    av_log(h->avctx, AV_LOG_DEBUG,
                           "SPS decoding failure, trying again with the complete NAL\n");
                    if (h->is_avc)
                        av_assert0(next_avc - buf_index + consumed == nalsize);
                    if ((next_avc - buf_index + consumed - 1) >= INT_MAX/8)
                        break;
                    init_get_bits(&h->gb, &buf[buf_index + 1 - consumed],
                                  8*(next_avc - buf_index + consumed - 1));
                    ff_h264_decode_seq_parameter_set(h);
                }

                break;
            case NAL_PPS:
                init_get_bits(&h->gb, ptr, bit_length);
                ret = ff_h264_decode_picture_parameter_set(h, bit_length);
                if (ret < 0 && (h->avctx->err_recognition & AV_EF_EXPLODE))
                    goto end;
                break;
            case NAL_AUD:
            case NAL_END_SEQUENCE:
            case NAL_END_STREAM:
            case NAL_FILLER_DATA:
            case NAL_SPS_EXT:
            case NAL_AUXILIARY_SLICE:
                break;
            case NAL_FF_IGNORE:
                break;
            default:
                av_log(avctx, AV_LOG_DEBUG, "Unknown NAL code: %d (%d bits)\n",
                       hx->nal_unit_type, bit_length);
            }

            if (context_count == h->max_contexts) {
                ret = ff_h264_execute_decode_slices(h, context_count);
                if (ret < 0 && (h->avctx->err_recognition & AV_EF_EXPLODE))
                    goto end;
                context_count = 0;
            }

            if (err < 0 || err == SLICE_SKIPED) {
                if (err < 0)
                    av_log(h->avctx, AV_LOG_ERROR, "decode_slice_header error\n");
                h->ref_count[0] = h->ref_count[1] = h->list_count = 0;
            } else if (err == SLICE_SINGLETHREAD) {
                /* Slice could not be decoded in parallel mode, copy down
                 * NAL unit stuff to context 0 and restart. Note that
                 * rbsp_buffer is not transferred, but since we no longer
                 * run in parallel mode this should not be an issue. */
                h->nal_unit_type = hx->nal_unit_type;
                h->nal_ref_idc   = hx->nal_ref_idc;
                hx               = h;
                goto again;
            }
        }
    }
    if (context_count) {
        ret = ff_h264_execute_decode_slices(h, context_count);
        if (ret < 0 && (h->avctx->err_recognition & AV_EF_EXPLODE))
            goto end;
    }

    ret = 0;
end:
    /* clean up */
    if (h->cur_pic_ptr && !h->droppable) {
        ff_thread_report_progress(&h->cur_pic_ptr->tf, INT_MAX,
                                  h->picture_structure == PICT_BOTTOM_FIELD);
    }

    return (ret < 0) ? ret : buf_index;
}

/**
 * Return the number of bytes consumed for building the current frame.
 */
static int get_consumed_bytes(int pos, int buf_size)
{
    if (pos == 0)
        pos = 1;        // avoid infinite loops (I doubt that is needed but...)
    if (pos + 10 > buf_size)
        pos = buf_size; // oops ;)

    return pos;
}

static int output_frame(H264Context *h, AVFrame *dst, H264Picture *srcp)
{
    AVFrame *src = &srcp->f;
    const AVPixFmtDescriptor *desc = av_pix_fmt_desc_get(src->format);
    int i;
    int ret = av_frame_ref(dst, src);
    if (ret < 0)
        return ret;

    av_dict_set(&dst->metadata, "stereo_mode", ff_h264_sei_stereo_mode(h), 0);

    if (srcp->sei_recovery_frame_cnt == 0)
        dst->key_frame = 1;
    if (!srcp->crop)
        return 0;

    for (i = 0; i < desc->nb_components; i++) {
        int hshift = (i > 0) ? desc->log2_chroma_w : 0;
        int vshift = (i > 0) ? desc->log2_chroma_h : 0;
        int off    = ((srcp->crop_left >> hshift) << h->pixel_shift) +
                      (srcp->crop_top  >> vshift) * dst->linesize[i];
        dst->data[i] += off;
    }
    return 0;
}

static int is_extra(const uint8_t *buf, int buf_size)
{
    int cnt= buf[5]&0x1f;
    const uint8_t *p= buf+6;
    while(cnt--){
        int nalsize= AV_RB16(p) + 2;
        if(nalsize > buf_size - (p-buf) || p[2]!=0x67)
            return 0;
        p += nalsize;
    }
    cnt = *(p++);
    if(!cnt)
        return 0;
    while(cnt--){
        int nalsize= AV_RB16(p) + 2;
        if(nalsize > buf_size - (p-buf) || p[2]!=0x68)
            return 0;
        p += nalsize;
    }
    return 1;
}

static int h264_decode_frame(AVCodecContext *avctx, void *data,
                             int *got_frame, AVPacket *avpkt)
{
    const uint8_t *buf = avpkt->data;
    int buf_size       = avpkt->size;
    H264Context *h     = avctx->priv_data;
    AVFrame *pict      = data;
    int buf_index      = 0;
    H264Picture *out;
    int i, out_idx;
    int ret;

    h->flags = avctx->flags;
    /* reset data partitioning here, to ensure GetBitContexts from previous
     * packets do not get used. */
    h->data_partitioning = 0;

    ff_h264_unref_picture(h, &h->last_pic_for_ec);

    /* end of stream, output what is still in the buffers */
    if (buf_size == 0) {
 out:

        h->cur_pic_ptr = NULL;
        h->first_field = 0;

        // FIXME factorize this with the output code below
        out     = h->delayed_pic[0];
        out_idx = 0;
        for (i = 1;
             h->delayed_pic[i] &&
             !h->delayed_pic[i]->f.key_frame &&
             !h->delayed_pic[i]->mmco_reset;
             i++)
            if (h->delayed_pic[i]->poc < out->poc) {
                out     = h->delayed_pic[i];
                out_idx = i;
            }

        for (i = out_idx; h->delayed_pic[i]; i++)
            h->delayed_pic[i] = h->delayed_pic[i + 1];

        if (out) {
            out->reference &= ~DELAYED_PIC_REF;
            ret = output_frame(h, pict, out);
            if (ret < 0)
                return ret;
            *got_frame = 1;
        }

        return buf_index;
    }
    if (h->is_avc && av_packet_get_side_data(avpkt, AV_PKT_DATA_NEW_EXTRADATA, NULL)) {
        int side_size;
        uint8_t *side = av_packet_get_side_data(avpkt, AV_PKT_DATA_NEW_EXTRADATA, &side_size);
        if (is_extra(side, side_size))
            ff_h264_decode_extradata(h, side, side_size);
    }
    if(h->is_avc && buf_size >= 9 && buf[0]==1 && buf[2]==0 && (buf[4]&0xFC)==0xFC && (buf[5]&0x1F) && buf[8]==0x67){
        if (is_extra(buf, buf_size))
            return ff_h264_decode_extradata(h, buf, buf_size);
    }

    buf_index = decode_nal_units(h, buf, buf_size, 0);
    if (buf_index < 0)
        return AVERROR_INVALIDDATA;

    if (!h->cur_pic_ptr && h->nal_unit_type == NAL_END_SEQUENCE) {
        av_assert0(buf_index <= buf_size);
        goto out;
    }

    if (!(avctx->flags2 & CODEC_FLAG2_CHUNKS) && !h->cur_pic_ptr) {
        if (avctx->skip_frame >= AVDISCARD_NONREF ||
            buf_size >= 4 && !memcmp("Q264", buf, 4))
            return buf_size;
        av_log(avctx, AV_LOG_ERROR, "no frame!\n");
        return AVERROR_INVALIDDATA;
    }

    if (!(avctx->flags2 & CODEC_FLAG2_CHUNKS) ||
        (h->mb_y >= h->mb_height && h->mb_height)) {
        if (avctx->flags2 & CODEC_FLAG2_CHUNKS)
            decode_postinit(h, 1);

        ff_h264_field_end(h, 0);

        /* Wait for second field. */
        *got_frame = 0;
        if (h->next_output_pic && (
                                   h->next_output_pic->recovered)) {
            if (!h->next_output_pic->recovered)
                h->next_output_pic->f.flags |= AV_FRAME_FLAG_CORRUPT;

            if (!h->avctx->hwaccel &&
                 (h->next_output_pic->field_poc[0] == INT_MAX ||
                  h->next_output_pic->field_poc[1] == INT_MAX)
            ) {
                int p;
                AVFrame *f = &h->next_output_pic->f;
                int field = h->next_output_pic->field_poc[0] == INT_MAX;
                uint8_t *dst_data[4];
                int linesizes[4];
                const uint8_t *src_data[4];

                av_log(h->avctx, AV_LOG_DEBUG, "Duplicating field %d to fill missing\n", field);

                for (p = 0; p<4; p++) {
                    dst_data[p] = f->data[p] + (field^1)*f->linesize[p];
                    src_data[p] = f->data[p] +  field   *f->linesize[p];
                    linesizes[p] = 2*f->linesize[p];
                }

                av_image_copy(dst_data, linesizes, src_data, linesizes,
                              f->format, f->width, f->height>>1);
            }

            ret = output_frame(h, pict, h->next_output_pic);
            if (ret < 0)
                return ret;
            *got_frame = 1;
            if (CONFIG_MPEGVIDEO) {
                ff_print_debug_info2(h->avctx, pict, h->er.mbskip_table,
                                    h->next_output_pic->mb_type,
                                    h->next_output_pic->qscale_table,
                                    h->next_output_pic->motion_val,
                                    &h->low_delay,
                                    h->mb_width, h->mb_height, h->mb_stride, 1);
            }
        }
    }

    assert(pict->buf[0] || !*got_frame);

    ff_h264_unref_picture(h, &h->last_pic_for_ec);

    return get_consumed_bytes(buf_index, buf_size);
}

av_cold void ff_h264_free_context(H264Context *h)
{
    int i;

    ff_h264_free_tables(h, 1); // FIXME cleanup init stuff perhaps

    for (i = 0; i < MAX_SPS_COUNT; i++)
        av_freep(h->sps_buffers + i);

    for (i = 0; i < MAX_PPS_COUNT; i++)
        av_freep(h->pps_buffers + i);
}

static av_cold int h264_decode_end(AVCodecContext *avctx)
{
    H264Context *h = avctx->priv_data;

    ff_h264_remove_all_refs(h);
    ff_h264_free_context(h);

    ff_h264_unref_picture(h, &h->cur_pic);
    ff_h264_unref_picture(h, &h->last_pic_for_ec);

    return 0;
}

static const AVProfile profiles[] = {
    { FF_PROFILE_H264_BASELINE,             "Baseline"              },
    { FF_PROFILE_H264_CONSTRAINED_BASELINE, "Constrained Baseline"  },
    { FF_PROFILE_H264_MAIN,                 "Main"                  },
    { FF_PROFILE_H264_EXTENDED,             "Extended"              },
    { FF_PROFILE_H264_HIGH,                 "High"                  },
    { FF_PROFILE_H264_HIGH_10,              "High 10"               },
    { FF_PROFILE_H264_HIGH_10_INTRA,        "High 10 Intra"         },
    { FF_PROFILE_H264_HIGH_422,             "High 4:2:2"            },
    { FF_PROFILE_H264_HIGH_422_INTRA,       "High 4:2:2 Intra"      },
    { FF_PROFILE_H264_HIGH_444,             "High 4:4:4"            },
    { FF_PROFILE_H264_HIGH_444_PREDICTIVE,  "High 4:4:4 Predictive" },
    { FF_PROFILE_H264_HIGH_444_INTRA,       "High 4:4:4 Intra"      },
    { FF_PROFILE_H264_CAVLC_444,            "CAVLC 4:4:4"           },
    { FF_PROFILE_UNKNOWN },
};

static const AVOption h264_options[] = {
    {"is_avc", "is avc", offsetof(H264Context, is_avc), FF_OPT_TYPE_INT, {.i64 = 0}, 0, 1, 0},
    {"nal_length_size", "nal_length_size", offsetof(H264Context, nal_length_size), FF_OPT_TYPE_INT, {.i64 = 0}, 0, 4, 0},
    {NULL}
};

static const AVClass h264_class = {
    .class_name = "H264 Decoder",
    .item_name  = av_default_item_name,
    .option     = h264_options,
    .version    = LIBAVUTIL_VERSION_INT,
};

AVCodec ff_h264_decoder = {
    .name                  = "h264",
    .long_name             = NULL_IF_CONFIG_SMALL("H.264 / AVC / MPEG-4 AVC / MPEG-4 part 10"),
    .type                  = AVMEDIA_TYPE_VIDEO,
    .id                    = AV_CODEC_ID_H264,
    .priv_data_size        = sizeof(H264Context),
    .init                  = ff_h264_decode_init,
    .close                 = h264_decode_end,
    .decode                = h264_decode_frame,
    .capabilities          = /*CODEC_CAP_DRAW_HORIZ_BAND |*/ CODEC_CAP_DR1 |
                             CODEC_CAP_DELAY | CODEC_CAP_SLICE_THREADS |
                             CODEC_CAP_FRAME_THREADS,
    .flush                 = flush_dpb,
    .init_thread_copy      = ONLY_IF_THREADS_ENABLED(decode_init_thread_copy),
    .update_thread_context = ONLY_IF_THREADS_ENABLED(ff_h264_update_thread_context),
    .profiles              = NULL_IF_CONFIG_SMALL(profiles),
    .priv_class            = &h264_class,
};

#if CONFIG_H264_VDPAU_DECODER
static const AVClass h264_vdpau_class = {
    .class_name = "H264 VDPAU Decoder",
    .item_name  = av_default_item_name,
    .option     = h264_options,
    .version    = LIBAVUTIL_VERSION_INT,
};

AVCodec ff_h264_vdpau_decoder = {
    .name           = "h264_vdpau",
    .long_name      = NULL_IF_CONFIG_SMALL("H.264 / AVC / MPEG-4 AVC / MPEG-4 part 10 (VDPAU acceleration)"),
    .type           = AVMEDIA_TYPE_VIDEO,
    .id             = AV_CODEC_ID_H264,
    .priv_data_size = sizeof(H264Context),
    .init           = ff_h264_decode_init,
    .close          = h264_decode_end,
    .decode         = h264_decode_frame,
    .capabilities   = CODEC_CAP_DR1 | CODEC_CAP_DELAY | CODEC_CAP_HWACCEL_VDPAU,
    .flush          = flush_dpb,
    .pix_fmts       = (const enum AVPixelFormat[]) { AV_PIX_FMT_VDPAU_H264,
                                                     AV_PIX_FMT_NONE},
    .profiles       = NULL_IF_CONFIG_SMALL(profiles),
    .priv_class     = &h264_vdpau_class,
};
#endif<|MERGE_RESOLUTION|>--- conflicted
+++ resolved
@@ -1107,15 +1107,7 @@
     H264Context *h = avctx->priv_data;
     int i;
 
-<<<<<<< HEAD
-    for (i = 0; i <= MAX_DELAYED_PIC_COUNT; i++) {
-        if (h->delayed_pic[i])
-            h->delayed_pic[i]->reference = 0;
-        h->delayed_pic[i] = NULL;
-    }
-=======
     memset(h->delayed_pic, 0, sizeof(h->delayed_pic));
->>>>>>> f9f883af
 
     ff_h264_flush_change(h);
 
