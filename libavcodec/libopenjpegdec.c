--- conflicted
+++ resolved
@@ -58,7 +58,6 @@
     AVClass *class;
     opj_dparameters_t dec_params;
     AVFrame image;
-    int lowres;
     int lowqual;
 } LibOpenJPEGContext;
 
@@ -258,9 +257,8 @@
         return -1;
     }
     opj_set_event_mgr((opj_common_ptr)dec, NULL, NULL);
-
     ctx->dec_params.cp_limit_decoding = LIMIT_TO_MAIN_HEADER;
-    ctx->dec_params.cp_reduce = ctx->lowres;
+    ctx->dec_params.cp_reduce = avctx->lowres;
     ctx->dec_params.cp_layer  = ctx->lowqual;
     // Tie decoder with decoding parameters
     opj_setup_decoder(dec, &ctx->dec_params);
@@ -282,11 +280,6 @@
     width  = image->x1 - image->x0;
     height = image->y1 - image->y0;
 
-    if (ctx->lowres) {
-        width  = (width + (1 << ctx->lowres) - 1) >> ctx->lowres;
-        height = (height + (1 << ctx->lowres) - 1) >> ctx->lowres;
-    }
-
     if(av_image_check_size(width, height, 0, avctx) < 0) {
         av_log(avctx, AV_LOG_ERROR, "%dx%d dimension invalid.\n", width, height);
         goto done;
@@ -397,7 +390,6 @@
 
 static const AVOption options[] = {
     { "lowqual",       "Limit the number of layers used for decoding",         OFFSET(lowqual),        AV_OPT_TYPE_INT,   { 0 }, 0, INT_MAX, VD },
-    { "lowres",        "Lower the decoding resolution by a power of two",      OFFSET(lowres),         AV_OPT_TYPE_INT,   { 0 }, 0, INT_MAX, VD },
     { NULL },
 };
 
@@ -417,12 +409,8 @@
     .close            = libopenjpeg_decode_close,
     .decode           = libopenjpeg_decode_frame,
     .capabilities     = CODEC_CAP_DR1 | CODEC_CAP_FRAME_THREADS,
-<<<<<<< HEAD
     .max_lowres       = 5,
     .long_name        = NULL_IF_CONFIG_SMALL("OpenJPEG JPEG 2000"),
-=======
-    .long_name        = NULL_IF_CONFIG_SMALL("OpenJPEG based JPEG 2000 decoder"),
     .priv_class       = &class,
->>>>>>> ce64e5bf
     .init_thread_copy = ONLY_IF_THREADS_ENABLED(libopenjpeg_decode_init_thread_copy),
 };