--- conflicted
+++ resolved
@@ -272,7 +272,6 @@
                       int *got_packet)
 {
     X264Context *x4 = ctx->priv_data;
-    const AVPixFmtDescriptor *desc = av_pix_fmt_desc_get(ctx->pix_fmt);
     x264_nal_t *nal;
     int nnal, i, ret;
     x264_picture_t pic_out = {0};
@@ -280,15 +279,11 @@
 
     x264_picture_init( &x4->pic );
     x4->pic.img.i_csp   = x4->params.i_csp;
-<<<<<<< HEAD
-    if (desc->comp[0].depth > 8)
-=======
 #if X264_BUILD >= 153
     if (x4->params.i_bitdepth > 8)
 #else
     if (x264_bit_depth > 8)
 #endif
->>>>>>> c6558e88
         x4->pic.img.i_csp |= X264_CSP_HIGH_DEPTH;
     x4->pic.img.i_plane = avfmt2_num_planes(ctx->pix_fmt);
 
@@ -735,9 +730,6 @@
 
     x4->params.i_width          = avctx->width;
     x4->params.i_height         = avctx->height;
-#if X264_BUILD >= 153
-    x4->params.i_bitdepth       = av_pix_fmt_desc_get(avctx->pix_fmt)->comp[0].depth;
-#endif
     av_reduce(&sw, &sh, avctx->sample_aspect_ratio.num, avctx->sample_aspect_ratio.den, 4096);
     x4->params.vui.i_sar_width  = sw;
     x4->params.vui.i_sar_height = sh;
@@ -851,28 +843,6 @@
     return 0;
 }
 
-<<<<<<< HEAD
-static const enum AVPixelFormat pix_fmts[] = {
-    AV_PIX_FMT_YUV420P,
-    AV_PIX_FMT_YUVJ420P,
-    AV_PIX_FMT_YUV422P,
-    AV_PIX_FMT_YUVJ422P,
-    AV_PIX_FMT_YUV444P,
-    AV_PIX_FMT_YUVJ444P,
-    AV_PIX_FMT_YUV420P10,
-    AV_PIX_FMT_YUV422P10,
-    AV_PIX_FMT_YUV444P10,
-    AV_PIX_FMT_NV12,
-    AV_PIX_FMT_NV16,
-    AV_PIX_FMT_NV20,
-#ifdef X264_CSP_NV21
-    AV_PIX_FMT_NV21,
-#endif
-    AV_PIX_FMT_NONE
-};
-=======
-#if X264_BUILD < 153
->>>>>>> c6558e88
 static const enum AVPixelFormat pix_fmts_8bit[] = {
     AV_PIX_FMT_YUV420P,
     AV_PIX_FMT_YUVJ420P,
@@ -899,14 +869,6 @@
     AV_PIX_FMT_NV20,
     AV_PIX_FMT_NONE
 };
-<<<<<<< HEAD
-#if CONFIG_LIBX264RGB_ENCODER
-static const enum AVPixelFormat pix_fmts_8bit_rgb[] = {
-    AV_PIX_FMT_BGR0,
-    AV_PIX_FMT_BGR24,
-    AV_PIX_FMT_RGB24,
-=======
-#else
 static const enum AVPixelFormat pix_fmts_all[] = {
     AV_PIX_FMT_YUV420P,
     AV_PIX_FMT_YUVJ420P,
@@ -916,12 +878,20 @@
     AV_PIX_FMT_YUVJ444P,
     AV_PIX_FMT_NV12,
     AV_PIX_FMT_NV16,
+#ifdef X264_CSP_NV21
     AV_PIX_FMT_NV21,
+#endif
     AV_PIX_FMT_YUV420P10,
     AV_PIX_FMT_YUV422P10,
     AV_PIX_FMT_YUV444P10,
     AV_PIX_FMT_NV20,
->>>>>>> c6558e88
+    AV_PIX_FMT_NONE
+};
+#if CONFIG_LIBX264RGB_ENCODER
+static const enum AVPixelFormat pix_fmts_8bit_rgb[] = {
+    AV_PIX_FMT_BGR0,
+    AV_PIX_FMT_BGR24,
+    AV_PIX_FMT_RGB24,
     AV_PIX_FMT_NONE
 };
 #endif
@@ -936,11 +906,7 @@
     else if (x264_bit_depth == 10)
         codec->pix_fmts = pix_fmts_10bit;
 #else
-<<<<<<< HEAD
-    codec->pix_fmts = pix_fmts;
-=======
     codec->pix_fmts = pix_fmts_all;
->>>>>>> c6558e88
 #endif
 }
 
