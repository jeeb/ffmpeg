--- conflicted
+++ resolved
@@ -625,12 +625,7 @@
 
     /* MJPEG specific */
     struct MJpegContext *mjpeg_ctx;
-<<<<<<< HEAD
-    int mjpeg_vsample[3];       ///< vertical sampling factors, default = {2, 1, 1}
-    int mjpeg_hsample[3];       ///< horizontal sampling factors, default = {2, 1, 1}
     int esc_pos;
-=======
->>>>>>> 24abd806
 
     /* MSMPEG4 specific */
     int mv_table_index;
