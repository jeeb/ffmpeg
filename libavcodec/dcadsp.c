/*
 * Copyright (c) 2004 Gildas Bazin
 * Copyright (c) 2010 Mans Rullgard <mans@mansr.com>
 *
 * This file is part of FFmpeg.
 *
 * FFmpeg is free software; you can redistribute it and/or
 * modify it under the terms of the GNU Lesser General Public
 * License as published by the Free Software Foundation; either
 * version 2.1 of the License, or (at your option) any later version.
 *
 * FFmpeg is distributed in the hope that it will be useful,
 * but WITHOUT ANY WARRANTY; without even the implied warranty of
 * MERCHANTABILITY or FITNESS FOR A PARTICULAR PURPOSE.  See the GNU
 * Lesser General Public License for more details.
 *
 * You should have received a copy of the GNU Lesser General Public
 * License along with FFmpeg; if not, write to the Free Software
 * Foundation, Inc., 51 Franklin Street, Fifth Floor, Boston, MA 02110-1301 USA
 */

#include "config.h"
#include "libavutil/attributes.h"
#include "libavutil/intreadwrite.h"
#include "dcadsp.h"

static void int8x8_fmul_int32_c(float *dst, const int8_t *src, int scale)
{
    float fscale = scale / 16.0;
    int i;
    for (i = 0; i < 8; i++)
        dst[i] = src[i] * fscale;
}

static inline void
dca_lfe_fir(float *out, const float *in, const float *coefs,
            int decifactor)
{
    float *out2 = out + 2*decifactor-1;
    const float *cf0 = coefs;
    int num_coeffs = 256 / decifactor;
    int j, k;

    /* One decimated sample generates 2*decifactor interpolated ones */
    for (k = 0; k < decifactor; k++) {
        float v0 = 0.0;
        float v1 = 0.0;
        for (j = 0; j < num_coeffs; j++, cf0++) {
            v0 += in[-j] * *cf0;
            v1 += in[1+j-num_coeffs] * *cf0;

        }
<<<<<<< HEAD
        *out++  = v0 * scale;
        *out2-- = v1 * scale;
=======
        *out++  = v0;
        *out2++ = v1;
>>>>>>> 87ec849f
    }
}

static void dca_qmf_32_subbands(float samples_in[32][8], int sb_act,
                                SynthFilterContext *synth, FFTContext *imdct,
                                float synth_buf_ptr[512],
                                int *synth_buf_offset, float synth_buf2[32],
                                const float window[512], float *samples_out,
                                float raXin[32], float scale)
{
    int i;
    int subindex;

    for (i = sb_act; i < 32; i++)
        raXin[i] = 0.0;

    /* Reconstructed channel sample index */
    for (subindex = 0; subindex < 8; subindex++) {
        /* Load in one sample from each subband and clear inactive subbands */
        for (i = 0; i < sb_act; i++) {
            unsigned sign = (i - 1) & 2;
            uint32_t v    = AV_RN32A(&samples_in[i][subindex]) ^ sign << 30;
            AV_WN32A(&raXin[i], v);
        }

        synth->synth_filter_float(imdct, synth_buf_ptr, synth_buf_offset,
                                  synth_buf2, window, samples_out, raXin, scale);
        samples_out += 32;
    }
}

static void dca_lfe_fir0_c(float *out, const float *in, const float *coefs)
{
    dca_lfe_fir(out, in, coefs, 32);
}

static void dca_lfe_fir1_c(float *out, const float *in, const float *coefs)
{
    dca_lfe_fir(out, in, coefs, 64);
}

av_cold void ff_dcadsp_init(DCADSPContext *s)
{
    s->lfe_fir[0] = dca_lfe_fir0_c;
    s->lfe_fir[1] = dca_lfe_fir1_c;
    s->qmf_32_subbands = dca_qmf_32_subbands;
    s->int8x8_fmul_int32 = int8x8_fmul_int32_c;
    if (ARCH_ARM) ff_dcadsp_init_arm(s);
    if (ARCH_X86) ff_dcadsp_init_x86(s);
}<|MERGE_RESOLUTION|>--- conflicted
+++ resolved
@@ -50,13 +50,8 @@
             v1 += in[1+j-num_coeffs] * *cf0;
 
         }
-<<<<<<< HEAD
-        *out++  = v0 * scale;
-        *out2-- = v1 * scale;
-=======
         *out++  = v0;
-        *out2++ = v1;
->>>>>>> 87ec849f
+        *out2-- = v1;
     }
 }
 
