/*
 * FFV1 codec for libavcodec
 *
 * Copyright (c) 2003-2012 Michael Niedermayer <michaelni@gmx.at>
 *
 * This file is part of FFmpeg.
 *
 * FFmpeg is free software; you can redistribute it and/or
 * modify it under the terms of the GNU Lesser General Public
 * License as published by the Free Software Foundation; either
 * version 2.1 of the License, or (at your option) any later version.
 *
 * FFmpeg is distributed in the hope that it will be useful,
 * but WITHOUT ANY WARRANTY; without even the implied warranty of
 * MERCHANTABILITY or FITNESS FOR A PARTICULAR PURPOSE.  See the GNU
 * Lesser General Public License for more details.
 *
 * You should have received a copy of the GNU Lesser General Public
 * License along with FFmpeg; if not, write to the Free Software
 * Foundation, Inc., 51 Franklin Street, Fifth Floor, Boston, MA 02110-1301 USA
 */

/**
 * @file
 * FF Video Codec 1 (a lossless codec)
 */

#include "libavutil/avassert.h"
#include "libavutil/crc.h"
#include "libavutil/opt.h"
#include "libavutil/imgutils.h"
#include "libavutil/pixdesc.h"
#include "libavutil/timer.h"
#include "avcodec.h"
#include "internal.h"
#include "dsputil.h"
#include "rangecoder.h"
#include "golomb.h"
#include "mathops.h"
#include "ffv1.h"

av_cold int ffv1_common_init(AVCodecContext *avctx)
{
    FFV1Context *s = avctx->priv_data;

    if (!avctx->width || !avctx->height)
        return AVERROR_INVALIDDATA;

    s->avctx = avctx;
    s->flags = avctx->flags;

<<<<<<< HEAD
=======
    if (!avctx->width || !avctx->height)
        return AVERROR_INVALIDDATA;

>>>>>>> 2d09b36c
    avcodec_get_frame_defaults(&s->picture);

    ff_dsputil_init(&s->dsp, avctx);

    s->width  = avctx->width;
    s->height = avctx->height;

    // defaults
    s->num_h_slices = 1;
    s->num_v_slices = 1;

    return 0;
}

int ffv1_init_slice_state(FFV1Context *f, FFV1Context *fs)
{
    int j;

<<<<<<< HEAD
        fs->plane_count  = f->plane_count;
        fs->transparency = f->transparency;
        for (j = 0; j < f->plane_count; j++) {
            PlaneContext *const p = &fs->plane[j];

            if (fs->ac) {
                if (!p->state)
                    p->state = av_malloc(CONTEXT_SIZE * p->context_count *
                                         sizeof(uint8_t));
                if (!p->state)
                    return AVERROR(ENOMEM);
            } else {
                if (!p->vlc_state)
                    p->vlc_state = av_malloc(p->context_count * sizeof(VlcState));
                if (!p->vlc_state)
                    return AVERROR(ENOMEM);
            }
=======
    fs->plane_count  = f->plane_count;
    fs->transparency = f->transparency;
    for (j = 0; j < f->plane_count; j++) {
        PlaneContext *const p = &fs->plane[j];

        if (fs->ac) {
            if (!p->state)
                p->state = av_malloc(CONTEXT_SIZE * p->context_count *
                                     sizeof(uint8_t));
            if (!p->state)
                return AVERROR(ENOMEM);
        } else {
            if (!p->vlc_state)
                p->vlc_state = av_malloc(p->context_count * sizeof(VlcState));
            if (!p->vlc_state)
                return AVERROR(ENOMEM);
>>>>>>> 2d09b36c
        }
    }

<<<<<<< HEAD
        if (fs->ac > 1) {
            // FIXME: only redo if state_transition changed
            for (j = 1; j < 256; j++) {
                fs->c. one_state[      j] = f->state_transition[j];
                fs->c.zero_state[256 - j] = 256 - fs->c.one_state[j];
            }
=======
    if (fs->ac > 1) {
        //FIXME only redo if state_transition changed
        for (j = 1; j < 256; j++) {
            fs->c.one_state[j]        = f->state_transition[j];
            fs->c.zero_state[256 - j] = 256 - fs->c.one_state[j];
>>>>>>> 2d09b36c
        }

    return 0;
}

int ffv1_init_slices_state(FFV1Context *f) {
    int i;
    for (i = 0; i < f->slice_count; i++) {
        FFV1Context *fs = f->slice_context[i];
        if (ffv1_init_slice_state(f, fs) < 0)
            return -1;
    }
    return 0;
}

av_cold int ffv1_init_slice_contexts(FFV1Context *f)
{
    int i;

    f->slice_count = f->num_h_slices * f->num_v_slices;

    for (i = 0; i < f->slice_count; i++) {
        FFV1Context *fs = av_mallocz(sizeof(*fs));
        int sx          = i % f->num_h_slices;
        int sy          = i / f->num_h_slices;
        int sxs         = f->avctx->width  *  sx      / f->num_h_slices;
        int sxe         = f->avctx->width  * (sx + 1) / f->num_h_slices;
        int sys         = f->avctx->height *  sy      / f->num_v_slices;
        int sye         = f->avctx->height * (sy + 1) / f->num_v_slices;
        f->slice_context[i] = fs;
        memcpy(fs, f, sizeof(*fs));
        memset(fs->rc_stat2, 0, sizeof(fs->rc_stat2));

        fs->slice_width  = sxe - sxs;
        fs->slice_height = sye - sys;
        fs->slice_x      = sxs;
        fs->slice_y      = sys;

<<<<<<< HEAD
        fs->sample_buffer = av_malloc(3*4 * (fs->width+6) * sizeof(*fs->sample_buffer));
=======
        fs->sample_buffer = av_malloc(3 * MAX_PLANES * (fs->width + 6) *
                                      sizeof(*fs->sample_buffer));
>>>>>>> 2d09b36c
        if (!fs->sample_buffer)
            return AVERROR(ENOMEM);
    }
    return 0;
}

int ffv1_allocate_initial_states(FFV1Context *f)
{
    int i;

    for (i = 0; i < f->quant_table_count; i++) {
        f->initial_states[i] = av_malloc(f->context_count[i] *
                                         sizeof(*f->initial_states[i]));
        if (!f->initial_states[i])
            return AVERROR(ENOMEM);
        memset(f->initial_states[i], 128,
               f->context_count[i] * sizeof(*f->initial_states[i]));
    }
    return 0;
}

void ffv1_clear_slice_state(FFV1Context *f, FFV1Context *fs)
{
    int i, j;
<<<<<<< HEAD

        for (i = 0; i < f->plane_count; i++) {
            PlaneContext *p = &fs->plane[i];
=======
>>>>>>> 2d09b36c

    for (i = 0; i < f->plane_count; i++) {
        PlaneContext *p = &fs->plane[i];

        p->interlace_bit_state[0] = 128;
        p->interlace_bit_state[1] = 128;

        if (fs->ac) {
            if (f->initial_states[p->quant_table_index]) {
                memcpy(p->state, f->initial_states[p->quant_table_index],
                       CONTEXT_SIZE * p->context_count);
            } else
                memset(p->state, 128, CONTEXT_SIZE * p->context_count);
        } else {
            for (j = 0; j < p->context_count; j++) {
                p->vlc_state[j].drift     = 0;
                p->vlc_state[j].error_sum = 4;    //FFMAX((RANGE + 32)/64, 2);
                p->vlc_state[j].bias      = 0;
                p->vlc_state[j].count     = 1;
            }
        }
}


av_cold int ffv1_close(AVCodecContext *avctx)
{
    FFV1Context *s = avctx->priv_data;
    int i, j;

    if (avctx->codec->decode && s->picture.data[0])
        avctx->release_buffer(avctx, &s->picture);
    if (avctx->codec->decode && s->last_picture.data[0])
        avctx->release_buffer(avctx, &s->last_picture);

    for (j = 0; j < s->slice_count; j++) {
        FFV1Context *fs = s->slice_context[j];
        for (i = 0; i < s->plane_count; i++) {
            PlaneContext *p = &fs->plane[i];

            av_freep(&p->state);
            av_freep(&p->vlc_state);
        }
        av_freep(&fs->sample_buffer);
    }

    av_freep(&avctx->stats_out);
    for (j = 0; j < s->quant_table_count; j++) {
        av_freep(&s->initial_states[j]);
        for (i = 0; i < s->slice_count; i++) {
            FFV1Context *sf = s->slice_context[i];
            av_freep(&sf->rc_stat2[j]);
        }
        av_freep(&s->rc_stat2[j]);
    }

    for (i = 0; i < s->slice_count; i++)
        av_freep(&s->slice_context[i]);

    return 0;
}<|MERGE_RESOLUTION|>--- conflicted
+++ resolved
@@ -49,12 +49,6 @@
     s->avctx = avctx;
     s->flags = avctx->flags;
 
-<<<<<<< HEAD
-=======
-    if (!avctx->width || !avctx->height)
-        return AVERROR_INVALIDDATA;
-
->>>>>>> 2d09b36c
     avcodec_get_frame_defaults(&s->picture);
 
     ff_dsputil_init(&s->dsp, avctx);
@@ -73,25 +67,6 @@
 {
     int j;
 
-<<<<<<< HEAD
-        fs->plane_count  = f->plane_count;
-        fs->transparency = f->transparency;
-        for (j = 0; j < f->plane_count; j++) {
-            PlaneContext *const p = &fs->plane[j];
-
-            if (fs->ac) {
-                if (!p->state)
-                    p->state = av_malloc(CONTEXT_SIZE * p->context_count *
-                                         sizeof(uint8_t));
-                if (!p->state)
-                    return AVERROR(ENOMEM);
-            } else {
-                if (!p->vlc_state)
-                    p->vlc_state = av_malloc(p->context_count * sizeof(VlcState));
-                if (!p->vlc_state)
-                    return AVERROR(ENOMEM);
-            }
-=======
     fs->plane_count  = f->plane_count;
     fs->transparency = f->transparency;
     for (j = 0; j < f->plane_count; j++) {
@@ -108,35 +83,27 @@
                 p->vlc_state = av_malloc(p->context_count * sizeof(VlcState));
             if (!p->vlc_state)
                 return AVERROR(ENOMEM);
->>>>>>> 2d09b36c
-        }
-    }
-
-<<<<<<< HEAD
-        if (fs->ac > 1) {
-            // FIXME: only redo if state_transition changed
-            for (j = 1; j < 256; j++) {
-                fs->c. one_state[      j] = f->state_transition[j];
-                fs->c.zero_state[256 - j] = 256 - fs->c.one_state[j];
-            }
-=======
+        }
+    }
+
     if (fs->ac > 1) {
         //FIXME only redo if state_transition changed
         for (j = 1; j < 256; j++) {
-            fs->c.one_state[j]        = f->state_transition[j];
+            fs->c. one_state[      j] = f->state_transition[j];
             fs->c.zero_state[256 - j] = 256 - fs->c.one_state[j];
->>>>>>> 2d09b36c
-        }
-
-    return 0;
-}
-
-int ffv1_init_slices_state(FFV1Context *f) {
-    int i;
+        }
+    }
+
+    return 0;
+}
+
+int ffv1_init_slices_state(FFV1Context *f)
+{
+    int i, ret;
     for (i = 0; i < f->slice_count; i++) {
         FFV1Context *fs = f->slice_context[i];
-        if (ffv1_init_slice_state(f, fs) < 0)
-            return -1;
+        if ((ret = ffv1_init_slice_state(f, fs)) < 0)
+            return AVERROR(ENOMEM);
     }
     return 0;
 }
@@ -164,12 +131,8 @@
         fs->slice_x      = sxs;
         fs->slice_y      = sys;
 
-<<<<<<< HEAD
-        fs->sample_buffer = av_malloc(3*4 * (fs->width+6) * sizeof(*fs->sample_buffer));
-=======
         fs->sample_buffer = av_malloc(3 * MAX_PLANES * (fs->width + 6) *
                                       sizeof(*fs->sample_buffer));
->>>>>>> 2d09b36c
         if (!fs->sample_buffer)
             return AVERROR(ENOMEM);
     }
@@ -194,12 +157,6 @@
 void ffv1_clear_slice_state(FFV1Context *f, FFV1Context *fs)
 {
     int i, j;
-<<<<<<< HEAD
-
-        for (i = 0; i < f->plane_count; i++) {
-            PlaneContext *p = &fs->plane[i];
-=======
->>>>>>> 2d09b36c
 
     for (i = 0; i < f->plane_count; i++) {
         PlaneContext *p = &fs->plane[i];
@@ -221,6 +178,7 @@
                 p->vlc_state[j].count     = 1;
             }
         }
+    }
 }
 
 
