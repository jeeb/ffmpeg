--- conflicted
+++ resolved
@@ -67,7 +67,6 @@
 INIT_XMM sse
 INT32_TO_FLOAT_FMUL_SCALAR 5
 INIT_XMM sse2
-<<<<<<< HEAD
 INT32_TO_FLOAT_FMUL_SCALAR 3
 
 ;------------------------------------------------------------------------------
@@ -108,359 +107,3 @@
 INT32_TO_FLOAT_FMUL_ARRAY8
 INIT_XMM sse2
 INT32_TO_FLOAT_FMUL_ARRAY8
-
-;------------------------------------------------------------------------------
-; void ff_float_to_int16(int16_t *dst, const float *src, long len);
-;------------------------------------------------------------------------------
-%macro FLOAT_TO_INT16 1
-cglobal float_to_int16, 3, 3, %1, dst, src, len
-    add       lenq, lenq
-    lea       srcq, [srcq+2*lenq]
-    add       dstq, lenq
-    neg       lenq
-.loop:
-%if cpuflag(sse2)
-    cvtps2dq    m0, [srcq+2*lenq   ]
-    cvtps2dq    m1, [srcq+2*lenq+16]
-    packssdw    m0, m1
-    mova  [dstq+lenq], m0
-%else
-    CVTPS2PI    m0, [srcq+2*lenq   ]
-    CVTPS2PI    m1, [srcq+2*lenq+ 8]
-    CVTPS2PI    m2, [srcq+2*lenq+16]
-    CVTPS2PI    m3, [srcq+2*lenq+24]
-    packssdw    m0, m1
-    packssdw    m2, m3
-    mova  [dstq+lenq  ], m0
-    mova  [dstq+lenq+8], m2
-%endif
-    add       lenq, 16
-    js .loop
-%if mmsize == 8
-    emms
-%endif
-    REP_RET
-%endmacro
-
-INIT_XMM sse2
-FLOAT_TO_INT16 2
-INIT_MMX sse
-FLOAT_TO_INT16 0
-INIT_MMX 3dnow
-FLOAT_TO_INT16 0
-
-;------------------------------------------------------------------------------
-; void ff_float_to_int16_step(int16_t *dst, const float *src, long len, long step);
-;------------------------------------------------------------------------------
-%macro FLOAT_TO_INT16_STEP 1
-cglobal float_to_int16_step, 4, 7, %1, dst, src, len, step, step3, v1, v2
-    add       lenq, lenq
-    lea       srcq, [srcq+2*lenq]
-    lea     step3q, [stepq*3]
-    neg       lenq
-.loop:
-%if cpuflag(sse2)
-    cvtps2dq    m0, [srcq+2*lenq   ]
-    cvtps2dq    m1, [srcq+2*lenq+16]
-    packssdw    m0, m1
-    movd       v1d, m0
-    psrldq      m0, 4
-    movd       v2d, m0
-    psrldq      m0, 4
-    mov     [dstq], v1w
-    mov  [dstq+stepq*4], v2w
-    shr        v1d, 16
-    shr        v2d, 16
-    mov  [dstq+stepq*2], v1w
-    mov  [dstq+step3q*2], v2w
-    lea       dstq, [dstq+stepq*8]
-    movd       v1d, m0
-    psrldq      m0, 4
-    movd       v2d, m0
-    mov     [dstq], v1w
-    mov  [dstq+stepq*4], v2w
-    shr        v1d, 16
-    shr        v2d, 16
-    mov  [dstq+stepq*2], v1w
-    mov  [dstq+step3q*2], v2w
-    lea       dstq, [dstq+stepq*8]
-%else
-    CVTPS2PI    m0, [srcq+2*lenq   ]
-    CVTPS2PI    m1, [srcq+2*lenq+ 8]
-    CVTPS2PI    m2, [srcq+2*lenq+16]
-    CVTPS2PI    m3, [srcq+2*lenq+24]
-    packssdw    m0, m1
-    packssdw    m2, m3
-    movd       v1d, m0
-    psrlq       m0, 32
-    movd       v2d, m0
-    mov     [dstq], v1w
-    mov  [dstq+stepq*4], v2w
-    shr        v1d, 16
-    shr        v2d, 16
-    mov  [dstq+stepq*2], v1w
-    mov  [dstq+step3q*2], v2w
-    lea       dstq, [dstq+stepq*8]
-    movd       v1d, m2
-    psrlq       m2, 32
-    movd       v2d, m2
-    mov     [dstq], v1w
-    mov  [dstq+stepq*4], v2w
-    shr        v1d, 16
-    shr        v2d, 16
-    mov  [dstq+stepq*2], v1w
-    mov  [dstq+step3q*2], v2w
-    lea       dstq, [dstq+stepq*8]
-%endif
-    add       lenq, 16
-    js .loop
-%if mmsize == 8
-    emms
-%endif
-    REP_RET
-%endmacro
-
-INIT_XMM sse2
-FLOAT_TO_INT16_STEP 2
-INIT_MMX sse
-FLOAT_TO_INT16_STEP 0
-INIT_MMX 3dnow
-FLOAT_TO_INT16_STEP 0
-
-;-------------------------------------------------------------------------------
-; void ff_float_to_int16_interleave2(int16_t *dst, const float **src, long len);
-;-------------------------------------------------------------------------------
-%macro FLOAT_TO_INT16_INTERLEAVE2 0
-cglobal float_to_int16_interleave2, 3, 4, 2, dst, src0, src1, len
-    lea      lenq, [4*r2q]
-    mov     src1q, [src0q+gprsize]
-    mov     src0q, [src0q]
-    add      dstq, lenq
-    add     src0q, lenq
-    add     src1q, lenq
-    neg      lenq
-.loop:
-%if cpuflag(sse2)
-    cvtps2dq   m0, [src0q+lenq]
-    cvtps2dq   m1, [src1q+lenq]
-    packssdw   m0, m1
-    movhlps    m1, m0
-    punpcklwd  m0, m1
-    mova  [dstq+lenq], m0
-%else
-    CVTPS2PI   m0, [src0q+lenq  ]
-    CVTPS2PI   m1, [src0q+lenq+8]
-    CVTPS2PI   m2, [src1q+lenq  ]
-    CVTPS2PI   m3, [src1q+lenq+8]
-    packssdw   m0, m1
-    packssdw   m2, m3
-    mova       m1, m0
-    punpcklwd  m0, m2
-    punpckhwd  m1, m2
-    mova  [dstq+lenq  ], m0
-    mova  [dstq+lenq+8], m1
-%endif
-    add      lenq, 16
-    js .loop
-%if mmsize == 8
-    emms
-%endif
-    REP_RET
-%endmacro
-
-INIT_MMX 3dnow
-FLOAT_TO_INT16_INTERLEAVE2
-INIT_MMX sse
-FLOAT_TO_INT16_INTERLEAVE2
-INIT_XMM sse2
-FLOAT_TO_INT16_INTERLEAVE2
-
-;-----------------------------------------------------------------------------
-; void ff_float_to_int16_interleave6(int16_t *dst, const float **src, int len)
-;-----------------------------------------------------------------------------
-%macro FLOAT_TO_INT16_INTERLEAVE6 0
-cglobal float_to_int16_interleave6, 2, 8, 0, dst, src, src1, src2, src3, src4, src5, len
-%if ARCH_X86_64
-    mov     lend, r2d
-%else
-    %define lend dword r2m
-%endif
-    mov src1q, [srcq+1*gprsize]
-    mov src2q, [srcq+2*gprsize]
-    mov src3q, [srcq+3*gprsize]
-    mov src4q, [srcq+4*gprsize]
-    mov src5q, [srcq+5*gprsize]
-    mov srcq,  [srcq]
-    sub src1q, srcq
-    sub src2q, srcq
-    sub src3q, srcq
-    sub src4q, srcq
-    sub src5q, srcq
-.loop:
-    CVTPS2PI   mm0, [srcq]
-    CVTPS2PI   mm1, [srcq+src1q]
-    CVTPS2PI   mm2, [srcq+src2q]
-    CVTPS2PI   mm3, [srcq+src3q]
-    CVTPS2PI   mm4, [srcq+src4q]
-    CVTPS2PI   mm5, [srcq+src5q]
-    packssdw   mm0, mm3
-    packssdw   mm1, mm4
-    packssdw   mm2, mm5
-    PSWAPD     mm3, mm0
-    punpcklwd  mm0, mm1
-    punpckhwd  mm1, mm2
-    punpcklwd  mm2, mm3
-    PSWAPD     mm3, mm0
-    punpckldq  mm0, mm2
-    punpckhdq  mm2, mm1
-    punpckldq  mm1, mm3
-    movq [dstq   ], mm0
-    movq [dstq+16], mm2
-    movq [dstq+ 8], mm1
-    add srcq, 8
-    add dstq, 24
-    sub lend, 2
-    jg .loop
-    emms
-    RET
-%endmacro ; FLOAT_TO_INT16_INTERLEAVE6
-
-INIT_MMX sse
-FLOAT_TO_INT16_INTERLEAVE6
-INIT_MMX 3dnow
-FLOAT_TO_INT16_INTERLEAVE6
-INIT_MMX 3dnowext
-FLOAT_TO_INT16_INTERLEAVE6
-
-;-----------------------------------------------------------------------------
-; void ff_float_interleave6(float *dst, const float **src, unsigned int len);
-;-----------------------------------------------------------------------------
-
-%macro FLOAT_INTERLEAVE6 1
-cglobal float_interleave6, 2, 8, %1, dst, src, src1, src2, src3, src4, src5, len
-%if ARCH_X86_64
-    mov     lend, r2d
-%else
-    %define lend dword r2m
-%endif
-    mov    src1q, [srcq+1*gprsize]
-    mov    src2q, [srcq+2*gprsize]
-    mov    src3q, [srcq+3*gprsize]
-    mov    src4q, [srcq+4*gprsize]
-    mov    src5q, [srcq+5*gprsize]
-    mov     srcq, [srcq]
-    sub    src1q, srcq
-    sub    src2q, srcq
-    sub    src3q, srcq
-    sub    src4q, srcq
-    sub    src5q, srcq
-.loop:
-%if cpuflag(sse)
-    movaps    m0, [srcq]
-    movaps    m1, [srcq+src1q]
-    movaps    m2, [srcq+src2q]
-    movaps    m3, [srcq+src3q]
-    movaps    m4, [srcq+src4q]
-    movaps    m5, [srcq+src5q]
-
-    SBUTTERFLYPS 0, 1, 6
-    SBUTTERFLYPS 2, 3, 6
-    SBUTTERFLYPS 4, 5, 6
-
-    movaps    m6, m4
-    shufps    m4, m0, 0xe4
-    movlhps   m0, m2
-    movhlps   m6, m2
-    movaps [dstq   ], m0
-    movaps [dstq+16], m4
-    movaps [dstq+32], m6
-
-    movaps    m6, m5
-    shufps    m5, m1, 0xe4
-    movlhps   m1, m3
-    movhlps   m6, m3
-    movaps [dstq+48], m1
-    movaps [dstq+64], m5
-    movaps [dstq+80], m6
-%else ; mmx
-    movq       m0, [srcq]
-    movq       m1, [srcq+src1q]
-    movq       m2, [srcq+src2q]
-    movq       m3, [srcq+src3q]
-    movq       m4, [srcq+src4q]
-    movq       m5, [srcq+src5q]
-
-    SBUTTERFLY dq, 0, 1, 6
-    SBUTTERFLY dq, 2, 3, 6
-    SBUTTERFLY dq, 4, 5, 6
-    movq [dstq   ], m0
-    movq [dstq+ 8], m2
-    movq [dstq+16], m4
-    movq [dstq+24], m1
-    movq [dstq+32], m3
-    movq [dstq+40], m5
-%endif
-    add      srcq, mmsize
-    add      dstq, mmsize*6
-    sub      lend, mmsize/4
-    jg .loop
-%if mmsize == 8
-    emms
-%endif
-    REP_RET
-%endmacro
-
-INIT_MMX mmx
-FLOAT_INTERLEAVE6 0
-INIT_XMM sse
-FLOAT_INTERLEAVE6 7
-
-;-----------------------------------------------------------------------------
-; void ff_float_interleave2(float *dst, const float **src, unsigned int len);
-;-----------------------------------------------------------------------------
-
-%macro FLOAT_INTERLEAVE2 1
-cglobal float_interleave2, 3, 4, %1, dst, src, len, src1
-    mov     src1q, [srcq+gprsize]
-    mov      srcq, [srcq        ]
-    sub     src1q, srcq
-.loop:
-    mova       m0, [srcq             ]
-    mova       m1, [srcq+src1q       ]
-    mova       m3, [srcq      +mmsize]
-    mova       m4, [srcq+src1q+mmsize]
-
-    mova       m2, m0
-    PUNPCKLDQ  m0, m1
-    PUNPCKHDQ  m2, m1
-
-    mova       m1, m3
-    PUNPCKLDQ  m3, m4
-    PUNPCKHDQ  m1, m4
-
-    mova  [dstq         ], m0
-    mova  [dstq+1*mmsize], m2
-    mova  [dstq+2*mmsize], m3
-    mova  [dstq+3*mmsize], m1
-
-    add      srcq, mmsize*2
-    add      dstq, mmsize*4
-    sub      lend, mmsize/2
-    jg .loop
-%if mmsize == 8
-    emms
-%endif
-    REP_RET
-%endmacro
-
-INIT_MMX mmx
-%define PUNPCKLDQ punpckldq
-%define PUNPCKHDQ punpckhdq
-FLOAT_INTERLEAVE2 0
-INIT_XMM sse
-%define PUNPCKLDQ unpcklps
-%define PUNPCKHDQ unpckhps
-FLOAT_INTERLEAVE2 5
-=======
-INT32_TO_FLOAT_FMUL_SCALAR 3
->>>>>>> d74a8cb7
